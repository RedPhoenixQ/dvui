--- conflicted
+++ resolved
@@ -70,11 +70,7 @@
         label_opts.color_text = .{ .name = .text_press };
     }
 
-<<<<<<< HEAD
-    dvui.labelNoFmt(@src(), text, label_opts);
-=======
-    try dvui.labelNoFmt(@src(), text, .{}, label_opts);
->>>>>>> 8843d778
+    dvui.labelNoFmt(@src(), text, .{}, label_opts);
 
     return tab.clicked();
 }
