pub const SuggestionWidget = @This();

id: dvui.WidgetId = undefined,
options: Options = undefined,
init_options: InitOptions = undefined,

// menu catches the close_popup from drop if you click off of it
menu: *MenuWidget = undefined,
drop: ?*FloatingMenuWidget = null,
drop_mi: ?MenuItemWidget = null,
drop_mi_index: usize = 0,
selected_index: usize = undefined, // 0 indexed
activate_selected: bool = false,

pub var defaults: Options = .{
    .name = "Suggestions",
};

pub const InitOptions = struct {
    rs: RectScale,
    text_entry_id: dvui.WidgetId,
};

pub fn init(src: std.builtin.SourceLocation, init_opts: InitOptions, opts: Options) SuggestionWidget {
    var self = SuggestionWidget{};
    self.id = dvui.parentGet().extendId(src, opts.idExtra());
    self.options = defaults.override(opts);
    self.init_options = init_opts;
    self.selected_index = dvui.dataGet(null, self.id, "_selected", usize) orelse 0;
    return self;
}

pub fn install(self: *SuggestionWidget) void {
    self.menu = dvui.menu(@src(), .horizontal, .{ .rect = .{}, .id_extra = self.options.idExtra() });
}

// Use this to see if dropped will return true without installing the
// floatingMenu which changes the current subwindow
pub fn willOpen(self: *SuggestionWidget) bool {
    return self.menu.submenus_activated;
}

pub fn open(self: *SuggestionWidget) void {
    self.menu.submenus_activated = true;
}

pub fn close(self: *SuggestionWidget) void {
    self.menu.submenus_activated = false;
}

pub fn dropped(self: *SuggestionWidget) bool {
    if (self.drop != null) {
        // protect against calling this multiple times
        return true;
    }

    if (self.menu.submenus_activated) {
        self.drop = dvui.floatingMenu(@src(), .{ .from = self.init_options.rs.r.toNatural() }, self.options);
        if (dvui.firstFrame(self.drop.?.data().id)) {
            // don't take focus away from text_entry when showing the suggestions
            dvui.focusWidget(self.init_options.text_entry_id, null, null);
        }
    }

    if (self.drop != null) {
        return true;
    }

    return false;
}

pub fn addChoiceLabel(self: *SuggestionWidget, label_str: []const u8) bool {
    var mi = self.addChoice();

<<<<<<< HEAD
    dvui.labelNoFmt(@src(), label_str, .{});
=======
    try dvui.labelNoFmt(@src(), label_str, .{}, .{});
>>>>>>> 8843d778

    var ret: bool = false;
    if (mi.activeRect()) |_| {
        self.close();
        ret = true;
    }

    mi.deinit();

    return ret;
}

pub fn addChoice(self: *SuggestionWidget) *MenuItemWidget {
    self.drop_mi = MenuItemWidget.init(@src(), .{ .highlight_only = true }, .{ .id_extra = self.drop_mi_index, .expand = .horizontal, .padding = .{} });
    if (self.selected_index == self.drop_mi_index) {
        if (self.activate_selected) {
            self.drop_mi.?.activated = true;
            self.drop_mi.?.show_active = true;
        } else {
            self.drop_mi.?.highlight = true;
        }
    }
    self.drop_mi.?.install();
    self.drop_mi.?.processEvents();
    if (self.drop_mi.?.data().id == dvui.focusedWidgetId()) {
        self.selected_index = self.drop_mi_index;
    }
    self.drop_mi.?.drawBackground(.{});

    self.drop_mi_index += 1;

    return &self.drop_mi.?;
}

pub fn deinit(self: *SuggestionWidget) void {
    defer dvui.widgetFree(self);
    if (self.selected_index > (self.drop_mi_index -| 1)) {
        self.selected_index = self.drop_mi_index -| 1;
        dvui.refresh(null, @src(), self.id);
    }
    dvui.dataSet(null, self.id, "_selected", self.selected_index);
    if (self.drop != null) {
        self.drop.?.deinit();
        self.drop = null;
    }
    self.menu.deinit();
    self.* = undefined;
}

const Options = dvui.Options;
const RectScale = dvui.RectScale;

const MenuWidget = dvui.MenuWidget;
const MenuItemWidget = dvui.MenuItemWidget;
const FloatingMenuWidget = dvui.FloatingMenuWidget;

const std = @import("std");
const dvui = @import("../dvui.zig");

test {
    @import("std").testing.refAllDecls(@This());
}<|MERGE_RESOLUTION|>--- conflicted
+++ resolved
@@ -72,11 +72,7 @@
 pub fn addChoiceLabel(self: *SuggestionWidget, label_str: []const u8) bool {
     var mi = self.addChoice();
 
-<<<<<<< HEAD
-    dvui.labelNoFmt(@src(), label_str, .{});
-=======
-    try dvui.labelNoFmt(@src(), label_str, .{}, .{});
->>>>>>> 8843d778
+    dvui.labelNoFmt(@src(), label_str, .{}, .{});
 
     var ret: bool = false;
     if (mi.activeRect()) |_| {
