--- conflicted
+++ resolved
@@ -6665,7 +6665,6 @@
     const Self = @This();
     wd: WidgetData = undefined,
     scale: f32 = undefined,
-    box: BoxWidget = undefined,
 
     pub fn init(src: std.builtin.SourceLocation, scale_in: f32, opts: Options) Self {
         var self = Self{};
@@ -9030,990 +9029,4 @@
     pub fn processEvent(self: Widget, e: *Event, bubbling: bool) void {
         self.vtable.processEvent(self.ptr, e, bubbling);
     }
-<<<<<<< HEAD
-=======
-};
-
-pub const Backend = struct {
-    ptr: *anyopaque,
-    vtable: *const VTable,
-
-    const VTable = struct {
-        begin: *const fn (ptr: *anyopaque, arena: std.mem.Allocator) void,
-        end: *const fn (ptr: *anyopaque) void,
-        pixelSize: *const fn (ptr: *anyopaque) Size,
-        windowSize: *const fn (ptr: *anyopaque) Size,
-        renderGeometry: *const fn (ptr: *anyopaque, texture: ?*anyopaque, vtx: []const Vertex, idx: []const u32) void,
-        textureCreate: *const fn (ptr: *anyopaque, pixels: []u8, width: u32, height: u32) *anyopaque,
-        textureDestroy: *const fn (ptr: *anyopaque, texture: *anyopaque) void,
-        clipboardText: *const fn (ptr: *anyopaque) []u8,
-        clipboardTextSet: *const fn (ptr: *anyopaque, text: []u8) error{OutOfMemory}!void,
-        free: *const fn (ptr: *anyopaque, p: *anyopaque) void,
-    };
-
-    pub fn init(
-        pointer: anytype,
-        comptime beginFn: fn (ptr: @TypeOf(pointer), arena: std.mem.Allocator) void,
-        comptime endFn: fn (ptr: @TypeOf(pointer)) void,
-        comptime pixelSizeFn: fn (ptr: @TypeOf(pointer)) Size,
-        comptime windowSizeFn: fn (ptr: @TypeOf(pointer)) Size,
-        comptime renderGeometryFn: fn (ptr: @TypeOf(pointer), texture: ?*anyopaque, vtx: []const Vertex, idx: []const u32) void,
-        comptime textureCreateFn: fn (ptr: @TypeOf(pointer), pixels: []u8, width: u32, height: u32) *anyopaque,
-        comptime textureDestroyFn: fn (ptr: @TypeOf(pointer), texture: *anyopaque) void,
-        comptime clipboardTextFn: fn (ptr: @TypeOf(pointer)) []u8,
-        comptime clipboardTextSetFn: fn (ptr: @TypeOf(pointer), text: []u8) error{OutOfMemory}!void,
-        comptime freeFn: fn (ptr: @TypeOf(pointer), p: *anyopaque) void,
-    ) Backend {
-        const Ptr = @TypeOf(pointer);
-        const ptr_info = @typeInfo(Ptr);
-        std.debug.assert(ptr_info == .Pointer); // Must be a pointer
-        std.debug.assert(ptr_info.Pointer.size == .One); // Must be a single-item pointer
-
-        const gen = struct {
-            fn beginImpl(ptr: *anyopaque, arena: std.mem.Allocator) void {
-                const self = @as(Ptr, @ptrCast(@alignCast(ptr)));
-                return @call(.always_inline, beginFn, .{ self, arena });
-            }
-
-            fn endImpl(ptr: *anyopaque) void {
-                const self = @as(Ptr, @ptrCast(@alignCast(ptr)));
-                return @call(.always_inline, endFn, .{self});
-            }
-
-            fn pixelSizeImpl(ptr: *anyopaque) Size {
-                const self = @as(Ptr, @ptrCast(@alignCast(ptr)));
-                return @call(.always_inline, pixelSizeFn, .{self});
-            }
-
-            fn windowSizeImpl(ptr: *anyopaque) Size {
-                const self = @as(Ptr, @ptrCast(@alignCast(ptr)));
-                return @call(.always_inline, windowSizeFn, .{self});
-            }
-
-            fn renderGeometryImpl(ptr: *anyopaque, texture: ?*anyopaque, vtx: []const Vertex, idx: []const u32) void {
-                const self = @as(Ptr, @ptrCast(@alignCast(ptr)));
-                return @call(.always_inline, renderGeometryFn, .{ self, texture, vtx, idx });
-            }
-
-            fn textureCreateImpl(ptr: *anyopaque, pixels: []u8, width: u32, height: u32) *anyopaque {
-                const self = @as(Ptr, @ptrCast(@alignCast(ptr)));
-                return @call(.always_inline, textureCreateFn, .{ self, pixels, width, height });
-            }
-
-            fn textureDestroyImpl(ptr: *anyopaque, texture: *anyopaque) void {
-                const self = @as(Ptr, @ptrCast(@alignCast(ptr)));
-                return @call(.always_inline, textureDestroyFn, .{ self, texture });
-            }
-
-            fn clipboardTextImpl(ptr: *anyopaque) []u8 {
-                const self = @as(Ptr, @ptrCast(@alignCast(ptr)));
-                return @call(.always_inline, clipboardTextFn, .{self});
-            }
-
-            fn clipboardTextSetImpl(ptr: *anyopaque, text: []u8) error{OutOfMemory}!void {
-                const self = @as(Ptr, @ptrCast(@alignCast(ptr)));
-                try @call(.always_inline, clipboardTextSetFn, .{ self, text });
-            }
-
-            fn freeImpl(ptr: *anyopaque, p: *anyopaque) void {
-                const self = @as(Ptr, @ptrCast(@alignCast(ptr)));
-                return @call(.always_inline, freeFn, .{ self, p });
-            }
-
-            const vtable = VTable{
-                .begin = beginImpl,
-                .end = endImpl,
-                .pixelSize = pixelSizeImpl,
-                .windowSize = windowSizeImpl,
-                .renderGeometry = renderGeometryImpl,
-                .textureCreate = textureCreateImpl,
-                .textureDestroy = textureDestroyImpl,
-                .clipboardText = clipboardTextImpl,
-                .clipboardTextSet = clipboardTextSetImpl,
-                .free = freeImpl,
-            };
-        };
-
-        return .{
-            .ptr = pointer,
-            .vtable = &gen.vtable,
-        };
-    }
-
-    pub fn begin(self: *Backend, arena: std.mem.Allocator) void {
-        self.vtable.begin(self.ptr, arena);
-    }
-
-    pub fn end(self: *Backend) void {
-        self.vtable.end(self.ptr);
-    }
-
-    pub fn pixelSize(self: *Backend) Size {
-        return self.vtable.pixelSize(self.ptr);
-    }
-
-    pub fn windowSize(self: *Backend) Size {
-        return self.vtable.windowSize(self.ptr);
-    }
-
-    pub fn renderGeometry(self: *Backend, texture: ?*anyopaque, vtx: []const Vertex, idx: []const u32) void {
-        self.vtable.renderGeometry(self.ptr, texture, vtx, idx);
-    }
-
-    pub fn textureCreate(self: *Backend, pixels: []u8, width: u32, height: u32) *anyopaque {
-        return self.vtable.textureCreate(self.ptr, pixels, width, height);
-    }
-
-    pub fn textureDestroy(self: *Backend, texture: *anyopaque) void {
-        self.vtable.textureDestroy(self.ptr, texture);
-    }
-
-    pub fn clipboardText(self: *Backend) []u8 {
-        return self.vtable.clipboardText(self.ptr);
-    }
-
-    pub fn clipboardTextSet(self: *Backend, text: []u8) error{OutOfMemory}!void {
-        try self.vtable.clipboardTextSet(self.ptr, text);
-    }
-
-    pub fn free(self: *Backend, p: *anyopaque) void {
-        return self.vtable.free(self.ptr, p);
-    }
-};
-
-pub const examples = struct {
-    pub var show_demo_window: bool = false;
-    var checkbox_bool: bool = false;
-    var slider_val: f32 = 0.0;
-    var text_entry_buf = std.mem.zeroes([30]u8);
-    var text_entry_password_buf = std.mem.zeroes([30]u8);
-    var text_entry_password_buf_obf_enable: bool = true;
-    var text_entry_multiline_buf = std.mem.zeroes([500]u8);
-    var dropdown_val: usize = 1;
-    var show_dialog: bool = false;
-    var scale_val: f32 = 1.0;
-    var line_height_factor: f32 = 1.0;
-    var animating_window_show: bool = false;
-    var animating_window_closing: bool = false;
-    var animating_window_rect = dvui.Rect{ .x = 300, .y = 200, .w = 300, .h = 200 };
-
-    const IconBrowser = struct {
-        var show: bool = false;
-        var rect = dvui.Rect{};
-        var row_height: f32 = 0;
-    };
-
-    const AnimatingDialog = struct {
-        pub fn dialogDisplay(id: u32) !void {
-            const modal = dvui.dataGet(null, id, "_modal", bool) orelse unreachable;
-            const title = dvui.dataGet(null, id, "_title", []const u8) orelse unreachable;
-            const message = dvui.dataGet(null, id, "_message", []const u8) orelse unreachable;
-            const callafter = dvui.dataGet(null, id, "_callafter", DialogCallAfterFn);
-
-            // once we record a response, refresh it until we close
-            _ = dvui.dataGet(null, id, "response", dvui.DialogResponse);
-
-            var win = FloatingWindowWidget.init(@src(), .{ .modal = modal }, .{ .id_extra = id });
-            const first_frame = dvui.firstFrame(win.data().id);
-
-            // On the first frame the window size will be 0 so you won't see
-            // anything, but we need the scaleval to be 1 so the window will
-            // calculate its min_size correctly.
-            var scaleval: f32 = 1.0;
-
-            // To animate a window, we need both a percent and a target window
-            // size (see calls to animate below).
-            if (dvui.animationGet(win.data().id, "rect_percent")) |a| {
-                if (dvui.dataGet(null, win.data().id, "window_size", Size)) |target_size| {
-                    scaleval = a.lerp();
-
-                    // since the window is animating, calculate the center to
-                    // animate around that
-                    var r = win.data().rect;
-                    r.x += r.w / 2;
-                    r.y += r.h / 2;
-
-                    const dw = target_size.w * scaleval;
-                    const dh = target_size.h * scaleval;
-                    r.x -= dw / 2;
-                    r.w = dw;
-                    r.y -= dh / 2;
-                    r.h = dh;
-
-                    win.data().rect = r;
-
-                    if (a.done() and a.end_val == 0) {
-                        win.close();
-                        dvui.dialogRemove(id);
-
-                        if (callafter) |ca| {
-                            const response = dvui.dataGet(null, id, "response", dvui.DialogResponse) orelse {
-                                std.debug.print("Error: no response for dialog {x}\n", .{id});
-                                return;
-                            };
-                            try ca(id, response);
-                        }
-
-                        return;
-                    }
-                }
-            }
-
-            try win.install(.{});
-
-            var scaler = try dvui.scale(@src(), scaleval, .{ .expand = .horizontal });
-
-            var vbox = try dvui.box(@src(), .vertical, .{ .expand = .horizontal });
-
-            var closing: bool = false;
-
-            var header_openflag = true;
-            try dvui.windowHeader(title, "", &header_openflag);
-            if (!header_openflag) {
-                closing = true;
-                dvui.dataSet(null, id, "response", dvui.DialogResponse.closed);
-            }
-
-            var tl = try dvui.textLayout(@src(), .{}, .{ .expand = .horizontal, .background = false });
-            try tl.addText(message, .{});
-            tl.deinit();
-
-            if (try dvui.button(@src(), "Ok", .{ .gravity_x = 0.5, .gravity_y = 0.5, .tab_index = 1 })) {
-                closing = true;
-                dvui.dataSet(null, id, "response", dvui.DialogResponse.ok);
-            }
-
-            vbox.deinit();
-            scaler.deinit();
-            win.deinit();
-
-            if (first_frame) {
-                // On the first frame, scaler will have a scale value of 1 so
-                // the min size of the window is our target, which is why we do
-                // this after win.deinit so the min size will be available
-                dvui.animation(win.wd.id, "rect_percent", dvui.Animation{ .start_val = 0, .end_val = 1.0, .end_time = 300_000 });
-                dvui.dataSet(null, win.data().id, "window_size", win.data().min_size);
-            }
-
-            if (closing) {
-                // If we are closing, start from our current size
-                dvui.animation(win.wd.id, "rect_percent", dvui.Animation{ .start_val = 1.0, .end_val = 0, .end_time = 300_000 });
-                dvui.dataSet(null, win.data().id, "window_size", win.data().rect.size());
-            }
-        }
-
-        pub fn after(id: u32, response: dvui.DialogResponse) dvui.Error!void {
-            _ = id;
-            std.debug.print("You clicked \"{s}\"\n", .{@tagName(response)});
-        }
-    };
-
-    pub fn animatingWindowRect(src: std.builtin.SourceLocation, rect: *Rect, show_flag: *bool, closing: *bool, opts: Options) FloatingWindowWidget {
-        const fwin_id = dvui.parentGet().extendId(src, opts.idExtra());
-
-        if (dvui.firstFrame(fwin_id)) {
-            dvui.animation(fwin_id, "rect_percent", dvui.Animation{ .start_val = 0, .end_val = 1.0, .start_time = 0, .end_time = 300_000 });
-            dvui.dataSet(null, fwin_id, "size", rect.*.size());
-        }
-
-        if (closing.*) {
-            closing.* = false;
-            dvui.animation(fwin_id, "rect_percent", dvui.Animation{ .start_val = 1.0, .end_val = 0, .start_time = 0, .end_time = 300_000 });
-            dvui.dataSet(null, fwin_id, "size", rect.*.size());
-        }
-
-        var fwin: dvui.FloatingWindowWidget = undefined;
-
-        if (dvui.animationGet(fwin_id, "rect_percent")) |a| {
-            if (dvui.dataGet(null, fwin_id, "size", dvui.Size)) |ss| {
-                var r = rect.*;
-                const dw = ss.w * a.lerp();
-                const dh = ss.h * a.lerp();
-                r.x = r.x + (r.w / 2) - (dw / 2);
-                r.w = dw;
-                r.y = r.y + (r.h / 2) - (dh / 2);
-                r.h = dh;
-
-                // don't pass rect so our animating rect doesn't get saved back
-                fwin = dvui.FloatingWindowWidget.init(src, .{ .open_flag = show_flag }, opts.override(.{ .rect = r }));
-
-                if (a.done() and r.empty()) {
-                    // done with closing animation
-                    fwin.close();
-                }
-            }
-        } else {
-            fwin = dvui.FloatingWindowWidget.init(src, .{ .rect = rect, .open_flag = show_flag }, opts);
-        }
-
-        return fwin;
-    }
-
-    pub fn demo() !void {
-        if (!show_demo_window) {
-            return;
-        }
-
-        var float = try dvui.floatingWindow(@src(), .{ .open_flag = &show_demo_window }, .{ .min_size_content = .{ .w = 400, .h = 400 } });
-        defer float.deinit();
-
-        var buf: [100]u8 = undefined;
-        const fps_str = std.fmt.bufPrint(&buf, "{d:4.0} fps", .{dvui.FPS()}) catch unreachable;
-        try dvui.windowHeader("DVUI Demo", fps_str, &show_demo_window);
-
-        var ti = dvui.toastsFor(float.data().id);
-        if (ti) |*it| {
-            var toast_win = FloatingWindowWidget.init(@src(), .{ .stay_above_parent = true }, .{ .background = false, .border = .{} });
-            defer toast_win.deinit();
-
-            toast_win.data().rect = dvui.placeIn(float.data().rect, toast_win.data().rect.size(), .none, .{ .x = 0.5, .y = 0.7 });
-            toast_win.autoSize();
-            try toast_win.install(.{ .process_events = false });
-
-            var vbox = try dvui.box(@src(), .vertical, .{});
-            defer vbox.deinit();
-
-            while (it.next()) |t| {
-                try t.display(t.id);
-            }
-        }
-
-        var scroll = try dvui.scrollArea(@src(), .{}, .{ .expand = .both, .background = false });
-        defer scroll.deinit();
-
-        var scaler = try dvui.scale(@src(), scale_val, .{ .expand = .horizontal });
-        defer scaler.deinit();
-
-        var vbox = try dvui.box(@src(), .vertical, .{ .expand = .horizontal });
-        defer vbox.deinit();
-
-        if (try dvui.button(@src(), "Toggle Debug Window", .{})) {
-            dvui.toggleDebugWindow();
-        }
-
-        if (try dvui.expander(@src(), "Basic Widgets", .{ .expand = .horizontal })) {
-            try basicWidgets();
-        }
-
-        if (try dvui.expander(@src(), "Styling", .{ .expand = .horizontal })) {
-            try styling();
-        }
-
-        if (try dvui.expander(@src(), "Layout", .{ .expand = .horizontal })) {
-            try layout();
-        }
-
-        if (try dvui.expander(@src(), "Text Layout", .{ .expand = .horizontal })) {
-            try layoutText();
-        }
-
-        if (try dvui.expander(@src(), "Menus", .{ .expand = .horizontal })) {
-            try menus();
-        }
-
-        if (try dvui.expander(@src(), "Dialogs and Toasts", .{ .expand = .horizontal })) {
-            try dialogs(float.data().id);
-        }
-
-        if (try dvui.expander(@src(), "Animations", .{ .expand = .horizontal })) {
-            try animations();
-        }
-
-        if (try dvui.button(@src(), "Icon Browser", .{})) {
-            IconBrowser.show = true;
-        }
-
-        if (try dvui.button(@src(), "Toggle Theme", .{})) {
-            if (dvui.themeGet() == &dvui.Adwaita.light) {
-                dvui.themeSet(&dvui.Adwaita.dark);
-            } else {
-                dvui.themeSet(&dvui.Adwaita.light);
-            }
-        }
-
-        if (try dvui.button(@src(), "Zoom In", .{})) {
-            scale_val = @round(themeGet().font_body.size * scale_val + 1.0) / themeGet().font_body.size;
-
-            //std.debug.print("scale {d} {d}\n", .{ scale_val, scale_val * themeGet().font_body.size });
-        }
-
-        if (try dvui.button(@src(), "Zoom Out", .{})) {
-            scale_val = @round(themeGet().font_body.size * scale_val - 1.0) / themeGet().font_body.size;
-
-            //std.debug.print("scale {d} {d}\n", .{ scale_val, scale_val * themeGet().font_body.size });
-        }
-
-        try dvui.checkbox(@src(), &dvui.currentWindow().snap_to_pixels, "Snap to Pixels (see window title)", .{});
-
-        if (try dvui.expander(@src(), "Show Font Atlases", .{ .expand = .horizontal })) {
-            try debugFontAtlases(@src(), .{});
-        }
-
-        if (show_dialog) {
-            try dialogDirect();
-        }
-
-        if (IconBrowser.show) {
-            try icon_browser();
-        }
-    }
-
-    pub fn basicWidgets() !void {
-        var b = try dvui.box(@src(), .vertical, .{ .expand = .horizontal, .margin = .{ .x = 10, .y = 0, .w = 0, .h = 0 } });
-        defer b.deinit();
-        {
-            var hbox = try dvui.box(@src(), .horizontal, .{});
-            defer hbox.deinit();
-
-            _ = try dvui.button(@src(), "Button", .{});
-            _ = try dvui.button(@src(), "Multi-line\nButton", .{});
-            _ = try dvui.slider(@src(), .vertical, &slider_val, .{ .expand = .vertical, .min_size_content = .{ .w = 10 } });
-        }
-
-        _ = try dvui.slider(@src(), .horizontal, &slider_val, .{ .expand = .horizontal });
-        try dvui.label(@src(), "slider value: {d:2.2}", .{slider_val}, .{});
-
-        try dvui.checkbox(@src(), &checkbox_bool, "Checkbox", .{});
-
-        {
-            var hbox = try dvui.box(@src(), .horizontal, .{});
-            defer hbox.deinit();
-
-            try dvui.label(@src(), "Text Entry Singleline", .{}, .{ .gravity_y = 0.5 });
-            var te = try dvui.textEntry(@src(), .{ .text = &text_entry_buf, .scroll_vertical = false, .scroll_horizontal_bar = .hide }, .{});
-            te.deinit();
-            // replace newlines with spaces
-            for (&text_entry_buf) |*char| {
-                if (char.* == '\n')
-                    char.* = ' ';
-            }
-        }
-
-        {
-            var hbox = try dvui.box(@src(), .horizontal, .{});
-            defer hbox.deinit();
-
-            try dvui.label(@src(), "Text Entry Password", .{}, .{ .gravity_y = 0.5 });
-            var te = try dvui.textEntry(@src(), .{
-                .text = &text_entry_password_buf,
-                .password_char = if (text_entry_password_buf_obf_enable) "*" else null,
-                .scroll_vertical = false,
-                .scroll_horizontal_bar = .hide,
-            }, .{});
-            te.deinit();
-
-            if (try dvui.buttonIcon(
-                @src(),
-                12,
-                "toggle",
-                if (text_entry_password_buf_obf_enable) dvui.icons.entypo.eye_with_line else dvui.icons.entypo.eye,
-                .{ .gravity_y = 0.5 },
-            )) {
-                text_entry_password_buf_obf_enable = !text_entry_password_buf_obf_enable;
-            }
-
-            // replace newlines with spaces
-            for (&text_entry_buf) |*char| {
-                if (char.* == '\n')
-                    char.* = ' ';
-            }
-        }
-
-        try dvui.label(@src(), "Password is \"{s}\"", .{std.mem.sliceTo(&text_entry_password_buf, 0)}, .{ .gravity_y = 0.5 });
-
-        {
-            var hbox = try dvui.box(@src(), .horizontal, .{});
-            defer hbox.deinit();
-
-            try dvui.label(@src(), "Text Entry Multiline", .{}, .{ .gravity_y = 0.5 });
-            var te = try dvui.textEntry(@src(), .{ .text = &text_entry_multiline_buf }, .{ .min_size_content = .{ .w = 150, .h = 100 } });
-            te.deinit();
-        }
-
-        {
-            var hbox = try dvui.box(@src(), .horizontal, .{});
-            defer hbox.deinit();
-
-            try dvui.label(@src(), "Dropdown", .{}, .{ .gravity_y = 0.5 });
-
-            const entries = [_][]const u8{ "First", "Second", "Third is a really long one that doesn't fit" };
-
-            _ = try dvui.dropdown(@src(), &entries, &dropdown_val, .{ .min_size_content = .{ .w = 120 } });
-        }
-    }
-
-    pub fn styling() !void {
-        try dvui.label(@src(), "color style:", .{}, .{});
-        {
-            var hbox = try dvui.box(@src(), .horizontal, .{});
-            defer hbox.deinit();
-
-            _ = try dvui.button(@src(), "Accent", .{ .color_style = .accent });
-            _ = try dvui.button(@src(), "Success", .{ .color_style = .success });
-            _ = try dvui.button(@src(), "Error", .{ .color_style = .err });
-            _ = try dvui.button(@src(), "Window", .{ .color_style = .window });
-            _ = try dvui.button(@src(), "Content", .{ .color_style = .content });
-            _ = try dvui.button(@src(), "Control", .{ .color_style = .control });
-        }
-
-        try dvui.label(@src(), "margin/border/padding:", .{}, .{});
-        {
-            var hbox = try dvui.box(@src(), .horizontal, .{});
-            defer hbox.deinit();
-
-            const opts: Options = .{ .color_style = .content, .border = dvui.Rect.all(1), .background = true, .gravity_y = 0.5 };
-
-            var o = try dvui.overlay(@src(), opts);
-            _ = try dvui.button(@src(), "default", .{});
-            o.deinit();
-
-            o = try dvui.overlay(@src(), opts);
-            _ = try dvui.button(@src(), "+border", .{ .border = dvui.Rect.all(2) });
-            o.deinit();
-
-            o = try dvui.overlay(@src(), opts);
-            _ = try dvui.button(@src(), "+padding 10", .{ .border = dvui.Rect.all(2), .padding = dvui.Rect.all(10) });
-            o.deinit();
-
-            o = try dvui.overlay(@src(), opts);
-            _ = try dvui.button(@src(), "+margin 10", .{ .border = dvui.Rect.all(2), .margin = dvui.Rect.all(10), .padding = dvui.Rect.all(10) });
-            o.deinit();
-        }
-
-        try dvui.label(@src(), "corner radius:", .{}, .{});
-        {
-            var hbox = try dvui.box(@src(), .horizontal, .{});
-            defer hbox.deinit();
-
-            const opts: Options = .{ .border = dvui.Rect.all(1), .background = true, .min_size_content = .{ .w = 20 } };
-
-            _ = try dvui.button(@src(), "0", opts.override(.{ .corner_radius = dvui.Rect.all(0) }));
-            _ = try dvui.button(@src(), "2", opts.override(.{ .corner_radius = dvui.Rect.all(2) }));
-            _ = try dvui.button(@src(), "7", opts.override(.{ .corner_radius = dvui.Rect.all(7) }));
-            _ = try dvui.button(@src(), "100", opts.override(.{ .corner_radius = dvui.Rect.all(100) }));
-            _ = try dvui.button(@src(), "mixed", opts.override(.{ .corner_radius = .{ .x = 0, .y = 2, .w = 7, .h = 100 } }));
-        }
-    }
-
-    pub fn layout() !void {
-        const opts: Options = .{ .color_style = .content, .border = dvui.Rect.all(1), .background = true, .min_size_content = .{ .w = 200, .h = 140 } };
-
-        try dvui.label(@src(), "gravity:", .{}, .{});
-        {
-            var o = try dvui.overlay(@src(), opts);
-            defer o.deinit();
-
-            var buf: [128]u8 = undefined;
-
-            inline for ([3]f32{ 0.0, 0.5, 1.0 }, 0..) |horz, hi| {
-                inline for ([3]f32{ 0.0, 0.5, 1.0 }, 0..) |vert, vi| {
-                    _ = try dvui.button(@src(), try std.fmt.bufPrint(&buf, "{d},{d}", .{ horz, vert }), .{ .id_extra = hi * 3 + vi, .gravity_x = horz, .gravity_y = vert });
-                }
-            }
-        }
-
-        try dvui.label(@src(), "expand:", .{}, .{});
-        {
-            var hbox = try dvui.box(@src(), .horizontal, .{});
-            defer hbox.deinit();
-            {
-                var vbox = try dvui.box(@src(), .vertical, opts);
-                defer vbox.deinit();
-
-                _ = try dvui.button(@src(), "none", .{ .expand = .none });
-                _ = try dvui.button(@src(), "horizontal", .{ .expand = .horizontal });
-                _ = try dvui.button(@src(), "vertical", .{ .expand = .vertical });
-            }
-            {
-                var vbox = try dvui.box(@src(), .vertical, opts);
-                defer vbox.deinit();
-
-                _ = try dvui.button(@src(), "both", .{ .expand = .both });
-            }
-        }
-
-        try dvui.label(@src(), "boxes:", .{}, .{});
-        {
-            const grav: Options = .{ .gravity_x = 0.5, .gravity_y = 0.5 };
-
-            var hbox = try dvui.box(@src(), .horizontal, .{});
-            defer hbox.deinit();
-            {
-                var hbox2 = try dvui.box(@src(), .horizontal, .{ .min_size_content = .{ .w = 200, .h = 140 } });
-                defer hbox2.deinit();
-                {
-                    var vbox = try dvui.box(@src(), .vertical, opts.override(.{ .expand = .both, .min_size_content = .{} }));
-                    defer vbox.deinit();
-
-                    _ = try dvui.button(@src(), "vertical", grav);
-                    _ = try dvui.button(@src(), "expand", grav.override(.{ .expand = .vertical }));
-                    _ = try dvui.button(@src(), "a", grav);
-                }
-
-                {
-                    var vbox = try dvui.boxEqual(@src(), .vertical, opts.override(.{ .expand = .both, .min_size_content = .{} }));
-                    defer vbox.deinit();
-
-                    _ = try dvui.button(@src(), "vert equal", grav);
-                    _ = try dvui.button(@src(), "expand", grav.override(.{ .expand = .vertical }));
-                    _ = try dvui.button(@src(), "a", grav);
-                }
-            }
-
-            {
-                var vbox2 = try dvui.box(@src(), .vertical, .{ .min_size_content = .{ .w = 200, .h = 140 } });
-                defer vbox2.deinit();
-                {
-                    var hbox2 = try dvui.box(@src(), .horizontal, opts.override(.{ .expand = .both, .min_size_content = .{} }));
-                    defer hbox2.deinit();
-
-                    _ = try dvui.button(@src(), "horizontal", grav);
-                    _ = try dvui.button(@src(), "expand", grav.override(.{ .expand = .horizontal }));
-                    _ = try dvui.button(@src(), "a", grav);
-                }
-
-                {
-                    var hbox2 = try dvui.boxEqual(@src(), .horizontal, opts.override(.{ .expand = .both, .min_size_content = .{} }));
-                    defer hbox2.deinit();
-
-                    _ = try dvui.button(@src(), "horz\nequal", grav);
-                    _ = try dvui.button(@src(), "expand", grav.override(.{ .expand = .horizontal }));
-                    _ = try dvui.button(@src(), "a", grav);
-                }
-            }
-        }
-    }
-
-    pub fn layoutText() !void {
-        var b = try dvui.box(@src(), .vertical, .{ .expand = .horizontal, .margin = .{ .x = 10, .y = 0, .w = 0, .h = 0 } });
-        defer b.deinit();
-        try dvui.label(@src(), "Title", .{}, .{ .font_style = .title });
-        try dvui.label(@src(), "Title-1", .{}, .{ .font_style = .title_1 });
-        try dvui.label(@src(), "Title-2", .{}, .{ .font_style = .title_2 });
-        try dvui.label(@src(), "Title-3", .{}, .{ .font_style = .title_3 });
-        try dvui.label(@src(), "Title-4", .{}, .{ .font_style = .title_4 });
-        try dvui.label(@src(), "Heading", .{}, .{ .font_style = .heading });
-        try dvui.label(@src(), "Caption-Heading", .{}, .{ .font_style = .caption_heading });
-        try dvui.label(@src(), "Caption", .{}, .{ .font_style = .caption });
-        try dvui.label(@src(), "Body", .{}, .{});
-
-        {
-            var tl = TextLayoutWidget.init(@src(), .{}, .{ .expand = .horizontal });
-            try tl.install(.{ .process_events = false });
-            defer tl.deinit();
-
-            var cbox = try dvui.box(@src(), .vertical, .{ .padding = .{ .w = 4 } });
-            if (try dvui.buttonIcon(@src(), 18, "play", dvui.icons.entypo.controller_play, .{ .padding = dvui.Rect.all(6) })) {
-                try dvui.dialog(@src(), .{ .modal = false, .title = "Ok Dialog", .message = "You clicked play" });
-            }
-            if (try dvui.buttonIcon(@src(), 18, "more", dvui.icons.entypo.dots_three_vertical, .{ .padding = dvui.Rect.all(6) })) {
-                try dvui.dialog(@src(), .{ .modal = false, .title = "Ok Dialog", .message = "You clicked more" });
-            }
-            cbox.deinit();
-
-            tl.processEvents();
-
-            const start = "Notice that the text in this box is wrapping around the buttons in the corners.\n";
-            try tl.addText(start, .{ .font_style = .title_4 });
-
-            const lorem = "Lorem ipsum dolor sit amet, consectetur adipiscing elit, sed do eiusmod tempor incididunt ut labore et dolore magna aliqua. Ut enim ad minim veniam, quis nostrud exercitation ullamco laboris nisi ut aliquip ex ea commodo consequat. Duis aute irure dolor in reprehenderit in voluptate velit esse cillum dolore eu fugiat nulla pariatur. Excepteur sint occaecat cupidatat non proident, sunt in culpa qui officia deserunt mollit anim id est laborum.";
-            try tl.addText(lorem, .{ .font = dvui.themeGet().font_body.lineHeightFactor(line_height_factor) });
-        }
-
-        {
-            var hbox = try dvui.box(@src(), .horizontal, .{});
-            defer hbox.deinit();
-
-            try dvui.label(@src(), "line height factor: {d:0.2}", .{line_height_factor}, .{ .gravity_y = 0.5 });
-
-            if (try dvui.button(@src(), "inc", .{})) {
-                line_height_factor += 0.1;
-                line_height_factor = @min(10, line_height_factor);
-            }
-
-            if (try dvui.button(@src(), "dec", .{})) {
-                line_height_factor -= 0.1;
-                line_height_factor = @max(0.1, line_height_factor);
-            }
-        }
-    }
-
-    pub fn menus() !void {
-        const ctext = try dvui.context(@src(), .{ .expand = .horizontal });
-        defer ctext.deinit();
-
-        if (ctext.activePoint()) |cp| {
-            var fw2 = try dvui.popup(@src(), dvui.Rect.fromPoint(cp), .{});
-            defer fw2.deinit();
-
-            _ = try dvui.menuItemLabel(@src(), "Cut", .{}, .{});
-            if ((try dvui.menuItemLabel(@src(), "Close", .{}, .{})) != null) {
-                dvui.menuGet().?.close();
-            }
-            _ = try dvui.menuItemLabel(@src(), "Paste", .{}, .{});
-        }
-
-        var vbox = try dvui.box(@src(), .vertical, .{});
-        defer vbox.deinit();
-
-        {
-            var m = try dvui.menu(@src(), .horizontal, .{});
-            defer m.deinit();
-
-            if (try dvui.menuItemLabel(@src(), "File", .{ .submenu = true }, .{})) |r| {
-                var fw = try dvui.popup(@src(), dvui.Rect.fromPoint(dvui.Point{ .x = r.x, .y = r.y + r.h }), .{});
-                defer fw.deinit();
-
-                try submenus();
-
-                if (try dvui.menuItemLabel(@src(), "Close", .{}, .{}) != null) {
-                    dvui.menuGet().?.close();
-                }
-
-                try dvui.checkbox(@src(), &checkbox_bool, "Checkbox", .{});
-
-                if (try dvui.menuItemLabel(@src(), "Dialog", .{}, .{}) != null) {
-                    dvui.menuGet().?.close();
-                    show_dialog = true;
-                }
-            }
-
-            if (try dvui.menuItemLabel(@src(), "Edit", .{ .submenu = true }, .{})) |r| {
-                var fw = try dvui.popup(@src(), dvui.Rect.fromPoint(dvui.Point{ .x = r.x, .y = r.y + r.h }), .{});
-                defer fw.deinit();
-                _ = try dvui.menuItemLabel(@src(), "Cut", .{}, .{});
-                _ = try dvui.menuItemLabel(@src(), "Copy", .{}, .{});
-                _ = try dvui.menuItemLabel(@src(), "Paste", .{}, .{});
-            }
-        }
-
-        try dvui.labelNoFmt(@src(), "Right click for a context menu", .{});
-    }
-
-    pub fn submenus() !void {
-        if (try dvui.menuItemLabel(@src(), "Submenu...", .{ .submenu = true }, .{})) |r| {
-            var menu_rect = r;
-            menu_rect.x += menu_rect.w;
-            var fw2 = try dvui.popup(@src(), menu_rect, .{});
-            defer fw2.deinit();
-
-            try submenus();
-
-            if (try dvui.menuItemLabel(@src(), "Close", .{}, .{}) != null) {
-                dvui.menuGet().?.close();
-            }
-
-            if (try dvui.menuItemLabel(@src(), "Dialog", .{}, .{}) != null) {
-                dvui.menuGet().?.close();
-                show_dialog = true;
-            }
-        }
-    }
-
-    pub fn dialogs(demo_win_id: u32) !void {
-        var b = try dvui.box(@src(), .vertical, .{ .expand = .horizontal, .margin = .{ .x = 10, .y = 0, .w = 0, .h = 0 } });
-        defer b.deinit();
-
-        if (try dvui.button(@src(), "Direct Dialog", .{})) {
-            show_dialog = true;
-        }
-
-        {
-            var hbox = try dvui.box(@src(), .horizontal, .{});
-            defer hbox.deinit();
-
-            if (try dvui.button(@src(), "Ok Dialog", .{})) {
-                try dvui.dialog(@src(), .{ .modal = false, .title = "Ok Dialog", .message = "This is a non modal dialog with no callafter" });
-            }
-
-            const dialogsFollowup = struct {
-                fn callafter(id: u32, response: dvui.DialogResponse) dvui.Error!void {
-                    _ = id;
-                    var buf: [100]u8 = undefined;
-                    const text = std.fmt.bufPrint(&buf, "You clicked \"{s}\"", .{@tagName(response)}) catch unreachable;
-                    try dvui.dialog(@src(), .{ .title = "Ok Followup Response", .message = text });
-                }
-            };
-
-            if (try dvui.button(@src(), "Ok Followup", .{})) {
-                try dvui.dialog(@src(), .{ .title = "Ok Followup", .message = "This is a modal dialog with modal followup", .callafterFn = dialogsFollowup.callafter });
-            }
-        }
-
-        {
-            var hbox = try dvui.box(@src(), .horizontal, .{});
-            defer hbox.deinit();
-
-            if (try dvui.button(@src(), "Toast 1", .{})) {
-                try dvui.toast(@src(), .{ .subwindow_id = demo_win_id, .message = "Toast 1 to demo window" });
-            }
-
-            if (try dvui.button(@src(), "Toast 2", .{})) {
-                try dvui.toast(@src(), .{ .subwindow_id = demo_win_id, .message = "Toast 2 to demo window" });
-            }
-
-            if (try dvui.button(@src(), "Toast 3", .{})) {
-                try dvui.toast(@src(), .{ .subwindow_id = demo_win_id, .message = "Toast 3 to demo window" });
-            }
-
-            if (try dvui.button(@src(), "Toast Main Window", .{})) {
-                try dvui.toast(@src(), .{ .message = "Toast to main window" });
-            }
-        }
-    }
-
-    pub fn animations() !void {
-        var b = try dvui.box(@src(), .vertical, .{ .expand = .horizontal, .margin = .{ .x = 10, .y = 0, .w = 0, .h = 0 } });
-        defer b.deinit();
-
-        {
-            var hbox = try dvui.box(@src(), .horizontal, .{});
-            defer hbox.deinit();
-
-            _ = dvui.spacer(@src(), .{ .w = 20 }, .{});
-            var button_wiggle = dvui.ButtonWidget.init(@src(), .{ .tab_index = 10 });
-            defer button_wiggle.deinit();
-
-            if (dvui.animationGet(button_wiggle.data().id, "xoffset")) |a| {
-                button_wiggle.data().rect.x += 20 * (1.0 - a.lerp()) * (1.0 - a.lerp()) * @sin(a.lerp() * std.math.pi * 50);
-            }
-
-            try button_wiggle.install(.{});
-            try dvui.labelNoFmt(@src(), "Wiggle", button_wiggle.data().options.strip().override(.{ .gravity_x = 0.5, .gravity_y = 0.5 }));
-
-            if (button_wiggle.clicked()) {
-                const a = dvui.Animation{ .start_val = 0, .end_val = 1.0, .start_time = 0, .end_time = 500_000 };
-                dvui.animation(button_wiggle.data().id, "xoffset", a);
-            }
-        }
-
-        if (try dvui.button(@src(), "Animating Dialog (Scale)", .{})) {
-            try dvui.dialog(@src(), .{ .modal = false, .title = "Animating Dialog (Scale)", .message = "This shows how to animate dialogs and other floating windows by changing the scale", .displayFn = AnimatingDialog.dialogDisplay, .callafterFn = AnimatingDialog.after });
-        }
-
-        if (try dvui.button(@src(), "Animating Window (Rect)", .{})) {
-            if (animating_window_show) {
-                animating_window_closing = true;
-            } else {
-                animating_window_show = true;
-                animating_window_closing = false;
-            }
-        }
-
-        if (animating_window_show) {
-            var win = animatingWindowRect(@src(), &animating_window_rect, &animating_window_show, &animating_window_closing, .{});
-            try win.install(.{});
-            defer win.deinit();
-
-            var keep_open = true;
-            try dvui.windowHeader("Animating Window (Rect)", "", &keep_open);
-            if (!keep_open) {
-                animating_window_closing = true;
-            }
-
-            var tl = try dvui.textLayout(@src(), .{}, .{ .expand = .horizontal });
-            try tl.addText("This shows how to animate dialogs and other floating windows by changing the rect", .{});
-            tl.deinit();
-        }
-
-        if (try dvui.expander(@src(), "Spinner", .{ .expand = .horizontal })) {
-            try dvui.labelNoFmt(@src(), "Spinner maxes out frame rate", .{});
-            try dvui.spinner(@src(), .{ .color_text = .{ .r = 100, .g = 200, .b = 100 } });
-        }
-
-        if (try dvui.expander(@src(), "Clock", .{ .expand = .horizontal })) {
-            try dvui.labelNoFmt(@src(), "Schedules a frame at the beginning of each second", .{});
-
-            const millis = @divFloor(dvui.frameTimeNS(), 1_000_000);
-            const left = @as(i32, @intCast(@rem(millis, 1000)));
-
-            var mslabel = try dvui.LabelWidget.init(@src(), "{d} ms into second", .{@as(u32, @intCast(left))}, .{});
-            try mslabel.install(.{});
-            mslabel.deinit();
-
-            if (dvui.timerDone(mslabel.wd.id) or !dvui.timerExists(mslabel.wd.id)) {
-                const wait = 1000 * (1000 - left);
-                try dvui.timer(mslabel.wd.id, wait);
-            }
-        }
-    }
-
-    pub fn dialogDirect() !void {
-        const data = struct {
-            var extra_stuff: bool = false;
-        };
-        var dialog_win = try dvui.floatingWindow(@src(), .{ .modal = true, .open_flag = &show_dialog }, .{ .color_style = .window });
-        defer dialog_win.deinit();
-
-        try dvui.windowHeader("Modal Dialog", "", &show_dialog);
-        try dvui.label(@src(), "Asking a Question", .{}, .{ .font_style = .title_4 });
-        try dvui.label(@src(), "This dialog is being shown in a direct style, controlled entirely in user code.", .{}, .{});
-
-        if (try dvui.button(@src(), "Toggle extra stuff and fit window", .{})) {
-            data.extra_stuff = !data.extra_stuff;
-            dialog_win.autoSize();
-        }
-
-        if (data.extra_stuff) {
-            try dvui.label(@src(), "This is some extra stuff\nwith a multi-line label\nthat has 3 lines", .{}, .{ .background = true });
-        }
-
-        {
-            _ = dvui.spacer(@src(), .{}, .{ .expand = .vertical });
-            var hbox = try dvui.box(@src(), .horizontal, .{ .gravity_x = 1.0 });
-            defer hbox.deinit();
-
-            if (try dvui.button(@src(), "Yes", .{})) {
-                dialog_win.close(); // can close the dialog this way
-            }
-
-            if (try dvui.button(@src(), "No", .{})) {
-                show_dialog = false; // can close by not running this code anymore
-            }
-        }
-    }
-
-    pub fn icon_browser() !void {
-        var fwin = try dvui.floatingWindow(@src(), .{ .rect = &IconBrowser.rect, .open_flag = &IconBrowser.show }, .{ .min_size_content = .{ .w = 300, .h = 400 } });
-        defer fwin.deinit();
-        try dvui.windowHeader("Icon Browser", "", &IconBrowser.show);
-
-        const num_icons = @typeInfo(dvui.icons.entypo).Struct.decls.len;
-        const height = @as(f32, @floatFromInt(num_icons)) * IconBrowser.row_height;
-
-        // we won't have the height the first frame, so always set it
-        var scroll_info: ScrollInfo = .{ .vertical = .given };
-        if (dataGet(null, fwin.wd.id, "scroll_info", ScrollInfo)) |si| {
-            scroll_info = si;
-            scroll_info.virtual_size.h = height;
-        }
-        defer dataSet(null, fwin.wd.id, "scroll_info", scroll_info);
-
-        var scroll = try dvui.scrollArea(@src(), .{ .scroll_info = &scroll_info }, .{ .expand = .both });
-        defer scroll.deinit();
-
-        const visibleRect = scroll.si.viewport;
-        var cursor: f32 = 0;
-
-        inline for (@typeInfo(dvui.icons.entypo).Struct.decls, 0..) |d, i| {
-            if (cursor <= (visibleRect.y + visibleRect.h) and (cursor + IconBrowser.row_height) >= visibleRect.y) {
-                const r = dvui.Rect{ .x = 0, .y = cursor, .w = 0, .h = IconBrowser.row_height };
-                var iconbox = try dvui.box(@src(), .horizontal, .{ .id_extra = i, .expand = .horizontal, .rect = r });
-
-                if (try dvui.buttonIcon(@src(), 20, "dvui.icons.entypo." ++ d.name, @field(dvui.icons.entypo, d.name), .{})) {
-                    // TODO: copy full buttonIcon code line into clipboard and show toast
-                }
-                var tl = try dvui.textLayout(@src(), .{ .break_lines = false }, .{});
-                try tl.addText("dvui.icons.entypo." ++ d.name, .{});
-                tl.deinit();
-
-                iconbox.deinit();
-
-                IconBrowser.row_height = iconbox.wd.min_size.h;
-            }
-
-            cursor += IconBrowser.row_height;
-        }
-    }
->>>>>>> 67a0481f
 };