//! [DVUI](https://david-vanderson.github.io/) is a general purpose Zig GUI toolkit.
//!
//! ![<Examples-demo.png>](Examples-demo.png)
//!
//! `dvui` module contains all the top level declarations provide all declarations required by client code. - i.e. `const dvui = @import("dvui");` is the only required import.
//!
//! Most UI element are expected to be created via high level function like `dvui.button`, which instantiate the corresponding lower level `dvui.ButtonWidget` for you.
//!
//! Custom widget can be done for simple cases my combining different high level function. For more advance usages, the user is expected to copy-paste the content of the high level functions as a starting point to combine the widgets on the lower level. More informations is available in the [project's readme](https://github.com/david-vanderson/dvui/blob/main/README.md).
//!
//! A complete list of available widgets can be found under `dvui.widgets`.
//!
//! ## Backends
//! - [SDL](#dvui.backends.sdl)
//! - [Web](#dvui.backends.web)
//! - [rayLib](#dvui.backends.raylib)
//! - [Dx11](#dvui.backends.dx11)
//! - [Testing](#dvui.backends.testing)
//!
const builtin = @import("builtin");
const std = @import("std");
pub const backend = @import("backend");
const tvg = @import("svg2tvg");

pub const math = std.math;
pub const fnv = std.hash.Fnv1a_64;

pub const App = @import("App.zig");
pub const Backend = @import("Backend.zig");
pub const Window = @import("Window.zig");
pub const Examples = @import("Examples.zig");

pub const Color = @import("Color.zig");
pub const Event = @import("Event.zig");
pub const Font = @import("Font.zig");
pub const Options = @import("Options.zig");
pub const Point = @import("Point.zig").Point;
pub const Rect = @import("Rect.zig").Rect;
pub const RectScale = @import("RectScale.zig");
pub const ScrollInfo = @import("ScrollInfo.zig");
pub const Size = @import("Size.zig").Size;
pub const Theme = @import("Theme.zig");
pub const Vertex = @import("Vertex.zig");
pub const Widget = @import("Widget.zig");
pub const WidgetData = @import("WidgetData.zig");

pub const entypo = @import("icons/entypo.zig");

// Note : Import widgets this way (i.e. importing them via `src/import_widgets.zig`
// so they are nicely referenced in docs.
// Having `pub const widgets = ` allow to refer the page with `dvui.widgets` in doccoment
pub const widgets = @import("import_widgets.zig");
pub const AnimateWidget = widgets.AnimateWidget;
pub const BoxWidget = widgets.BoxWidget;
pub const CacheWidget = widgets.CacheWidget;
pub const ColorPickerWidget = widgets.ColorPickerWidget;
pub const FlexBoxWidget = widgets.FlexBoxWidget;
pub const ReorderWidget = widgets.ReorderWidget;
pub const Reorderable = ReorderWidget.Reorderable;
pub const ButtonWidget = widgets.ButtonWidget;
pub const ContextWidget = widgets.ContextWidget;
pub const DropdownWidget = widgets.DropdownWidget;
pub const FloatingWindowWidget = widgets.FloatingWindowWidget;
pub const FloatingWidget = widgets.FloatingWidget;
pub const FloatingTooltipWidget = widgets.FloatingTooltipWidget;
pub const FloatingMenuWidget = widgets.FloatingMenuWidget;
pub const IconWidget = widgets.IconWidget;
pub const LabelWidget = widgets.LabelWidget;
pub const MenuWidget = widgets.MenuWidget;
pub const MenuItemWidget = widgets.MenuItemWidget;
pub const OverlayWidget = widgets.OverlayWidget;
pub const PanedWidget = widgets.PanedWidget;
pub const PlotWidget = widgets.PlotWidget;
pub const ScaleWidget = widgets.ScaleWidget;
pub const ScrollAreaWidget = widgets.ScrollAreaWidget;
pub const ScrollBarWidget = widgets.ScrollBarWidget;
pub const ScrollContainerWidget = widgets.ScrollContainerWidget;
pub const SuggestionWidget = widgets.SuggestionWidget;
pub const TabsWidget = widgets.TabsWidget;
pub const TextEntryWidget = widgets.TextEntryWidget;
pub const TextLayoutWidget = widgets.TextLayoutWidget;
pub const VirtualParentWidget = widgets.VirtualParentWidget;
pub const GridWidget = widgets.GridWidget;
const se = @import("structEntry.zig");
pub const structEntry = se.structEntry;
pub const structEntryEx = se.structEntryEx;
pub const structEntryAlloc = se.structEntryAlloc;
pub const structEntryExAlloc = se.structEntryExAlloc;
pub const StructFieldOptions = se.StructFieldOptions;

pub const enums = @import("enums.zig");
pub const easing = @import("easing.zig");
pub const testing = @import("testing.zig");
pub const ShrinkingArenaAllocator = @import("shrinking_arena_allocator.zig");
pub const TrackingAutoHashMap = @import("tracking_hash_map.zig").TrackingAutoHashMap;

pub const wasm = (builtin.target.cpu.arch == .wasm32 or builtin.target.cpu.arch == .wasm64);
pub const useFreeType = !wasm;

/// Used as a default maximum in various places:
/// * Options.max_size_content
/// * Font.textSizeEx max_width
///
/// This is a compromise between desires:
/// * gives a decent range
/// * is a normal number (not nan/inf) that works in normal math
/// * can still have some extra added to it (like padding)
/// * float precision in this range (0.125) is small enough so integer stuff still works
///
/// If positions/sizes are getting into this range, then likely something is going wrong.
pub const max_float_safe: f32 = 1_000_000; // 1000000 and 1e6 for searchability

pub const c = @cImport({
    // musl fails to compile saying missing "bits/setjmp.h", and nobody should
    // be using setjmp anyway
    @cDefine("_SETJMP_H", "1");

    if (useFreeType) {
        @cInclude("freetype/ftadvanc.h");
        @cInclude("freetype/ftbbox.h");
        @cInclude("freetype/ftbitmap.h");
        @cInclude("freetype/ftcolor.h");
        @cInclude("freetype/ftlcdfil.h");
        @cInclude("freetype/ftsizes.h");
        @cInclude("freetype/ftstroke.h");
        @cInclude("freetype/fttrigon.h");
    } else {
        @cInclude("stb_truetype.h");
    }

    if (wasm) {
        @cDefine("STBI_NO_STDIO", "1");
        @cDefine("STBI_NO_STDLIB", "1");
        @cDefine("STBIW_NO_STDLIB", "1");
    }
    @cInclude("stb_image.h");
    @cInclude("stb_image_write.h");

    if (!wasm) {
        @cInclude("tinyfiledialogs.h");
    }
});

pub var ft2lib: if (useFreeType) c.FT_Library else void = undefined;

pub const Error = std.mem.Allocator.Error || StbImageError || TvgError || FontError;
pub const TvgError = error{tvgError};
pub const StbImageError = error{stbImageError};
pub const FontError = error{fontError};

pub const log = std.log.scoped(.dvui);
const dvui = @This();

pub const WidgetId = enum(u64) {
    zero = 0,
    _,

    pub fn asU64(self: WidgetId) u64 {
        return @intCast(@intFromEnum(self));
    }

    pub fn asUsize(self: WidgetId) usize {
        // usize might be u32 (like on wasm32)
        return @truncate(@intFromEnum(self));
    }

    pub fn format(self: *const WidgetId, comptime fmt: []const u8, _: std.fmt.FormatOptions, writer: anytype) !void {
        try std.fmt.format(writer, "{" ++ fmt ++ "}", .{self.asU64()});
    }
};

/// Current `Window` (i.e. the one that widgets will be added to).
/// Managed by `Window.begin` / `Window.end`
pub var current_window: ?*Window = null;

/// Get the current `dvui.Window` which corresponds to the OS window we are
/// currently adding widgets to.
///
/// Only valid between `Window.begin`and `Window.end`.
pub fn currentWindow() *Window {
    return current_window orelse unreachable;
}

/// Get a pointer to the active theme.
///
/// Only valid between `Window.begin`and `Window.end`.
pub fn themeGet() *Theme {
    return &currentWindow().theme;
}

/// Set the active theme (copies into internal storage).
///
/// Only valid between `Window.begin`and `Window.end`.
pub fn themeSet(theme: *const Theme) void {
    currentWindow().theme = theme.*;
}

/// Toggle showing the debug window (run during `Window.end`).
///
/// Only valid between `Window.begin`and `Window.end`.
pub fn toggleDebugWindow() void {
    var cw = currentWindow();
    cw.debug_window_show = !cw.debug_window_show;
}

pub const TagData = struct {
    id: WidgetId,
    rect: Rect.Physical,
    visible: bool,
};

pub fn tag(name: []const u8, data: TagData) void {
    var cw = currentWindow();

    if (cw.tags.map.getPtr(name)) |old_data| {
        if (old_data.used) {
            dvui.log.err("duplicate tag name \"{s}\" id {x} (highlighted in red); you may need to pass .{{.id_extra=<loop index>}} as widget options (see https://github.com/david-vanderson/dvui/blob/master/readme-implementation.md#widget-ids )\n", .{ name, data.id });
            cw.debug_widget_id = data.id;
        }

        old_data.*.inner = data;
        old_data.used = true;
        return;
    }

    //std.debug.print("tag dupe {s}\n", .{name});
    const name_copy = cw.gpa.dupe(u8, name) catch |err| {
        dvui.log.err("tag() got {!} for name {s}\n", .{ err, name });
        return;
    };

    cw.tags.put(cw.gpa, name_copy, data) catch |err| {
        dvui.log.err("tag() \"{s}\" got {!} for id {x}\n", .{ name, err, data.id });
        cw.gpa.free(name_copy);
    };
}

pub fn tagGet(name: []const u8) ?TagData {
    return currentWindow().tags.get(name);
}

/// Help left-align widgets by adding horizontal spacers.
///
/// Only valid between `Window.begin`and `Window.end`.
pub const Alignment = struct {
    id: WidgetId = undefined,
    scale: f32 = undefined,
    max: ?f32 = undefined,
    next: f32 = undefined,

    pub fn init() Alignment {
        const wd = dvui.parentGet().data();
        return .{
            .id = wd.id,
            .scale = wd.rectScale().s,
            .max = dvui.dataGet(null, wd.id, "_max_align", f32),
            .next = -1_000_000,
        };
    }

    /// Add spacer with margin.x so they all end at the same edge.
    pub fn spacer(self: *Alignment, src: std.builtin.SourceLocation, id_extra: usize) !void {
        const uniqueId = dvui.parentGet().extendId(src, id_extra);
        var wd = try dvui.spacer(src, .{}, .{ .margin = self.margin(uniqueId), .id_extra = id_extra });
        self.record(uniqueId, &wd);
    }

    /// Get the margin needed to align this id's left edge.
    pub fn margin(self: *Alignment, id: WidgetId) Rect {
        if (self.max) |m| {
            if (dvui.dataGet(null, id, "_align", f32)) |a| {
                return .{ .x = @max(0, (m - a) / self.scale) };
            }
        }

        return .{};
    }

    /// Record where this widget ended up so we can align it next frame.
    pub fn record(self: *Alignment, id: WidgetId, wd: *WidgetData) void {
        const x = wd.rectScale().r.x;
        dvui.dataSet(null, id, "_align", x);
        self.next = @max(self.next, x);
    }

    pub fn deinit(self: *Alignment) void {
        dvui.dataSet(null, self.id, "_max_align", self.next);
        if (self.max) |m| {
            if (self.next != m) {
                // something changed
                refresh(null, @src(), self.id);
            }
        }
        self.* = undefined;
    }
};

/// Controls how `placeOnScreen` will move start to avoid spawner.
pub const PlaceOnScreenAvoid = enum {
    /// Don't avoid spawner
    none,
    /// Move to right of spawner, or jump to left
    horizontal,
    /// Move to bottom of spawner, or jump to top
    vertical,
};

/// Adjust start rect based on screen and spawner (like a context menu).
///
/// When adding a floating widget or window, often we want to guarantee that it
/// is visible.  Additionally, if start is logically connected to a spawning
/// rect (like a context menu spawning a submenu), then jump to the opposite
/// side if needed.
pub fn placeOnScreen(screen: Rect.Natural, spawner: Rect.Natural, avoid: PlaceOnScreenAvoid, start: Rect.Natural) Rect.Natural {
    var r = start;

    // first move to avoid spawner
    if (!r.intersect(spawner).empty()) {
        switch (avoid) {
            .none => {},
            .horizontal => r.x = spawner.x + spawner.w,
            .vertical => r.y = spawner.y + spawner.h,
        }
    }

    // fix up if we ran off right side of screen
    switch (avoid) {
        .none, .vertical => {
            // if off right, move
            if ((r.x + r.w) > (screen.x + screen.w)) {
                r.x = (screen.x + screen.w) - r.w;
            }

            // if off left, move
            if (r.x < screen.x) {
                r.x = screen.x;
            }

            // if off right, shrink to fit (but not to zero)
            // - if we went to zero, then a window could get into a state where you can
            // no longer see it or interact with it (like if you resize the OS window
            // to zero size and back)
            if ((r.x + r.w) > (screen.x + screen.w)) {
                r.w = @max(24, (screen.x + screen.w) - r.x);
            }
        },
        .horizontal => {
            // if off right, is there more room on left
            if ((r.x + r.w) > (screen.x + screen.w)) {
                if ((spawner.x - screen.x) > (screen.x + screen.w - (spawner.x + spawner.w))) {
                    // more room on left, switch
                    r.x = spawner.x - r.w;

                    if (r.x < screen.x) {
                        // off left, shrink
                        r.x = screen.x;
                        r.w = spawner.x - screen.x;
                    }
                } else {
                    // more room on left, shrink
                    r.w = @max(24, (screen.x + screen.w) - r.x);
                }
            }
        },
    }

    // fix up if we ran off bottom of screen
    switch (avoid) {
        .none, .horizontal => {
            // if off bottom, first try moving
            if ((r.y + r.h) > (screen.y + screen.h)) {
                r.y = (screen.y + screen.h) - r.h;
            }

            // if off top, move
            if (r.y < screen.y) {
                r.y = screen.y;
            }

            // if still off bottom, shrink to fit (but not to zero)
            if ((r.y + r.h) > (screen.y + screen.h)) {
                r.h = @max(24, (screen.y + screen.h) - r.y);
            }
        },
        .vertical => {
            // if off bottom, is there more room on top?
            if ((r.y + r.h) > (screen.y + screen.h)) {
                if ((spawner.y - screen.y) > (screen.y + screen.h - (spawner.y + spawner.h))) {
                    // more room on top, switch
                    r.y = spawner.y - r.h;

                    if (r.y < screen.y) {
                        // off top, shrink
                        r.y = screen.y;
                        r.h = spawner.y - screen.y;
                    }
                } else {
                    // more room on bottom, shrink
                    r.h = @max(24, (screen.y + screen.h) - r.y);
                }
            }
        },
    }

    return r;
}

/// Nanosecond timestamp for this frame.
///
/// Updated during `Window.begin`.  Will not go backwards.
///
/// Only valid between `Window.begin`and `Window.end`.
pub fn frameTimeNS() i128 {
    return currentWindow().frame_time_ns;
}

/// The bytes of a truetype font file and whether to free it.
pub const FontBytesEntry = struct {
    ttf_bytes: []const u8,

    /// If not null, this will be used to free ttf_bytes.
    allocator: ?std.mem.Allocator,
};

/// Add font to be referenced later by name.
///
/// ttf_bytes are the bytes of the ttf file
///
/// If ttf_bytes_allocator is not null, it will be used to free ttf_bytes in
/// `Window.deinit`.
///
/// Only valid between `Window.begin`and `Window.end`.
pub fn addFont(name: []const u8, ttf_bytes: []const u8, ttf_bytes_allocator: ?std.mem.Allocator) (std.mem.Allocator.Error || FontError)!void {
    var cw = currentWindow();

    // Test if we can successfully open this font
    _ = try fontCacheInit(ttf_bytes, .{ .name = name, .size = 14 });
    try cw.font_bytes.put(name, FontBytesEntry{ .ttf_bytes = ttf_bytes, .allocator = ttf_bytes_allocator });
}

const GlyphInfo = struct {
    advance: f32, // horizontal distance to move the pen
    leftBearing: f32, // horizontal distance from pen to bounding box left edge
    topBearing: f32, // vertical distance from font ascent to bounding box top edge
    w: f32, // width of bounding box
    h: f32, // height of bounding box
    uv: @Vector(2, f32),
};

pub const FontCacheEntry = struct {
    face: if (useFreeType) c.FT_Face else c.stbtt_fontinfo,
    scaleFactor: f32,
    height: f32,
    ascent: f32,
    glyph_info: std.AutoHashMap(u32, GlyphInfo),
    texture_atlas_cache: ?Texture = null,

    pub fn deinit(self: *FontCacheEntry, win: *Window) void {
        if (useFreeType) {
            _ = c.FT_Done_Face(self.face);
        }
<<<<<<< HEAD
        win.backend.textureDestroy(self.texture_atlas);
        self.* = undefined;
=======
        if (self.texture_atlas_cache) |tex| win.backend.textureDestroy(tex);
>>>>>>> d7628ee6
    }

    pub const OpenFlags = packed struct(c_int) {
        memory: bool = false,
        stream: bool = false,
        path: bool = false,
        driver: bool = false,
        params: bool = false,
        _padding: u27 = 0,
    };

    pub const LoadFlags = packed struct(c_int) {
        no_scale: bool = false,
        no_hinting: bool = false,
        render: bool = false,
        no_bitmap: bool = false,
        vertical_layout: bool = false,
        force_autohint: bool = false,
        crop_bitmap: bool = false,
        pedantic: bool = false,
        ignore_global_advance_with: bool = false,
        no_recurse: bool = false,
        ignore_transform: bool = false,
        monochrome: bool = false,
        linear_design: bool = false,
        no_autohint: bool = false,
        _padding: u1 = 0,
        target_normal: bool = false,
        target_light: bool = false,
        target_mono: bool = false,
        target_lcd: bool = false,
        target_lcd_v: bool = false,
        color: bool = false,
        compute_metrics: bool = false,
        bitmap_metrics_only: bool = false,
        _padding0: u9 = 0,
    };

    pub fn intToError(err: c_int) !void {
        return switch (err) {
            c.FT_Err_Ok => {},
            c.FT_Err_Cannot_Open_Resource => error.CannotOpenResource,
            c.FT_Err_Unknown_File_Format => error.UnknownFileFormat,
            c.FT_Err_Invalid_File_Format => error.InvalidFileFormat,
            c.FT_Err_Invalid_Version => error.InvalidVersion,
            c.FT_Err_Lower_Module_Version => error.LowerModuleVersion,
            c.FT_Err_Invalid_Argument => error.InvalidArgument,
            c.FT_Err_Unimplemented_Feature => error.UnimplementedFeature,
            c.FT_Err_Invalid_Table => error.InvalidTable,
            c.FT_Err_Invalid_Offset => error.InvalidOffset,
            c.FT_Err_Array_Too_Large => error.ArrayTooLarge,
            c.FT_Err_Missing_Module => error.MissingModule,
            c.FT_Err_Missing_Property => error.MissingProperty,
            c.FT_Err_Invalid_Glyph_Index => error.InvalidGlyphIndex,
            c.FT_Err_Invalid_Character_Code => error.InvalidCharacterCode,
            c.FT_Err_Invalid_Glyph_Format => error.InvalidGlyphFormat,
            c.FT_Err_Cannot_Render_Glyph => error.CannotRenderGlyph,
            c.FT_Err_Invalid_Outline => error.InvalidOutline,
            c.FT_Err_Invalid_Composite => error.InvalidComposite,
            c.FT_Err_Too_Many_Hints => error.TooManyHints,
            c.FT_Err_Invalid_Pixel_Size => error.InvalidPixelSize,
            c.FT_Err_Invalid_Handle => error.InvalidHandle,
            c.FT_Err_Invalid_Library_Handle => error.InvalidLibraryHandle,
            c.FT_Err_Invalid_Driver_Handle => error.InvalidDriverHandle,
            c.FT_Err_Invalid_Face_Handle => error.InvalidFaceHandle,
            c.FT_Err_Invalid_Size_Handle => error.InvalidSizeHandle,
            c.FT_Err_Invalid_Slot_Handle => error.InvalidSlotHandle,
            c.FT_Err_Invalid_CharMap_Handle => error.InvalidCharMapHandle,
            c.FT_Err_Invalid_Cache_Handle => error.InvalidCacheHandle,
            c.FT_Err_Invalid_Stream_Handle => error.InvalidStreamHandle,
            c.FT_Err_Too_Many_Drivers => error.TooManyDrivers,
            c.FT_Err_Too_Many_Extensions => error.TooManyExtensions,
            c.FT_Err_Out_Of_Memory => error.OutOfMemory,
            c.FT_Err_Unlisted_Object => error.UnlistedObject,
            c.FT_Err_Cannot_Open_Stream => error.CannotOpenStream,
            c.FT_Err_Invalid_Stream_Seek => error.InvalidStreamSeek,
            c.FT_Err_Invalid_Stream_Skip => error.InvalidStreamSkip,
            c.FT_Err_Invalid_Stream_Read => error.InvalidStreamRead,
            c.FT_Err_Invalid_Stream_Operation => error.InvalidStreamOperation,
            c.FT_Err_Invalid_Frame_Operation => error.InvalidFrameOperation,
            c.FT_Err_Nested_Frame_Access => error.NestedFrameAccess,
            c.FT_Err_Invalid_Frame_Read => error.InvalidFrameRead,
            c.FT_Err_Raster_Uninitialized => error.RasterUninitialized,
            c.FT_Err_Raster_Corrupted => error.RasterCorrupted,
            c.FT_Err_Raster_Overflow => error.RasterOverflow,
            c.FT_Err_Raster_Negative_Height => error.RasterNegativeHeight,
            c.FT_Err_Too_Many_Caches => error.TooManyCaches,
            c.FT_Err_Invalid_Opcode => error.InvalidOpcode,
            c.FT_Err_Too_Few_Arguments => error.TooFewArguments,
            c.FT_Err_Stack_Overflow => error.StackOverflow,
            c.FT_Err_Code_Overflow => error.CodeOverflow,
            c.FT_Err_Bad_Argument => error.BadArgument,
            c.FT_Err_Divide_By_Zero => error.DivideByZero,
            c.FT_Err_Invalid_Reference => error.InvalidReference,
            c.FT_Err_Debug_OpCode => error.DebugOpCode,
            c.FT_Err_ENDF_In_Exec_Stream => error.ENDFInExecStream,
            c.FT_Err_Nested_DEFS => error.NestedDEFS,
            c.FT_Err_Invalid_CodeRange => error.InvalidCodeRange,
            c.FT_Err_Execution_Too_Long => error.ExecutionTooLong,
            c.FT_Err_Too_Many_Function_Defs => error.TooManyFunctionDefs,
            c.FT_Err_Too_Many_Instruction_Defs => error.TooManyInstructionDefs,
            c.FT_Err_Table_Missing => error.TableMissing,
            c.FT_Err_Horiz_Header_Missing => error.HorizHeaderMissing,
            c.FT_Err_Locations_Missing => error.LocationsMissing,
            c.FT_Err_Name_Table_Missing => error.NameTableMissing,
            c.FT_Err_CMap_Table_Missing => error.CMapTableMissing,
            c.FT_Err_Hmtx_Table_Missing => error.HmtxTableMissing,
            c.FT_Err_Post_Table_Missing => error.PostTableMissing,
            c.FT_Err_Invalid_Horiz_Metrics => error.InvalidHorizMetrics,
            c.FT_Err_Invalid_CharMap_Format => error.InvalidCharMapFormat,
            c.FT_Err_Invalid_PPem => error.InvalidPPem,
            c.FT_Err_Invalid_Vert_Metrics => error.InvalidVertMetrics,
            c.FT_Err_Could_Not_Find_Context => error.CouldNotFindContext,
            c.FT_Err_Invalid_Post_Table_Format => error.InvalidPostTableFormat,
            c.FT_Err_Invalid_Post_Table => error.InvalidPostTable,
            c.FT_Err_Syntax_Error => error.Syntax,
            c.FT_Err_Stack_Underflow => error.StackUnderflow,
            c.FT_Err_Ignore => error.Ignore,
            c.FT_Err_No_Unicode_Glyph_Name => error.NoUnicodeGlyphName,
            c.FT_Err_Missing_Startfont_Field => error.MissingStartfontField,
            c.FT_Err_Missing_Font_Field => error.MissingFontField,
            c.FT_Err_Missing_Size_Field => error.MissingSizeField,
            c.FT_Err_Missing_Fontboundingbox_Field => error.MissingFontboundingboxField,
            c.FT_Err_Missing_Chars_Field => error.MissingCharsField,
            c.FT_Err_Missing_Startchar_Field => error.MissingStartcharField,
            c.FT_Err_Missing_Encoding_Field => error.MissingEncodingField,
            c.FT_Err_Missing_Bbx_Field => error.MissingBbxField,
            c.FT_Err_Bbx_Too_Big => error.BbxTooBig,
            c.FT_Err_Corrupted_Font_Header => error.CorruptedFontHeader,
            c.FT_Err_Corrupted_Font_Glyphs => error.CorruptedFontGlyphs,
            else => unreachable,
        };
    }

    pub fn invalidateTextureAtlas(self: *FontCacheEntry) void {
        if (self.texture_atlas_cache) |tex| {
            dvui.textureDestroyLater(tex);
        }
        self.texture_atlas_cache = null;
    }

    /// This needs to be called before rendering of glyphs as the uv coordinates
    /// of the glyphs will not be correct if the atlas needs to be generated.
    pub fn getTextureAtlas(fce: *FontCacheEntry) Backend.TextureError!Texture {
        if (fce.texture_atlas_cache) |tex| return tex;

        // number of extra pixels to add on each side of each glyph
        const pad = 1;

        const row_glyphs = @as(u32, @intFromFloat(@ceil(@sqrt(@as(f32, @floatFromInt(fce.glyph_info.count()))))));

        var size = Size{};
        {
            var it = fce.glyph_info.valueIterator();
            var i: u32 = 0;
            var rowlen: f32 = 0;
            while (it.next()) |gi| {
                if (i % row_glyphs == 0) {
                    size.w = @max(size.w, rowlen);
                    size.h += fce.height + 2 * pad;
                    rowlen = 0;
                }

                rowlen += gi.w + 2 * pad;

                i += 1;
            } else {
                size.w = @max(size.w, rowlen);
            }

            size = size.ceil();
        }

        // also add an extra padding around whole texture
        size.w += 2 * pad;
        size.h += 2 * pad;

        const cw = currentWindow();

        var pixels = try cw.arena().alloc(u8, @as(usize, @intFromFloat(size.w * size.h)) * 4);
        defer cw.arena().free(pixels);
        // set all pixels to zero alpha
        @memset(pixels, 0);

        //const num_glyphs = fce.glyph_info.count();
        //std.debug.print("font size {d} regen glyph atlas num {d} max size {}\n", .{ sized_font.size, num_glyphs, size });

        var x: i32 = pad;
        var y: i32 = pad;
        var it = fce.glyph_info.iterator();
        var i: u32 = 0;
        while (it.next()) |e| {
            var gi = e.value_ptr;
            gi.uv[0] = @as(f32, @floatFromInt(x + pad)) / size.w;
            gi.uv[1] = @as(f32, @floatFromInt(y + pad)) / size.h;

            const codepoint = @as(u32, @intCast(e.key_ptr.*));

            if (useFreeType) blk: {
                FontCacheEntry.intToError(c.FT_Load_Char(fce.face, codepoint, @as(i32, @bitCast(FontCacheEntry.LoadFlags{ .render = true })))) catch |err| {
                    log.warn("renderText: freetype error {!} trying to FT_Load_Char codepoint {d}", .{ err, codepoint });
                    break :blk; // will skip the failing glyph
                };

                // https://freetype.org/freetype2/docs/tutorial/step1.html#section-6
                if (fce.face.*.glyph.*.format != c.FT_GLYPH_FORMAT_BITMAP) {
                    FontCacheEntry.intToError(c.FT_Render_Glyph(fce.face.*.glyph, c.FT_RENDER_MODE_NORMAL)) catch |err| {
                        log.warn("renderText freetype error {!} trying to FT_Render_Glyph codepoint {d}", .{ err, codepoint });
                        break :blk; // will skip the failing glyph
                    };
                }

                const bitmap = fce.face.*.glyph.*.bitmap;
                var row: i32 = 0;
                while (row < bitmap.rows) : (row += 1) {
                    var col: i32 = 0;
                    while (col < bitmap.width) : (col += 1) {
                        const src = bitmap.buffer[@as(usize, @intCast(row * bitmap.pitch + col))];

                        // because of the extra edge, offset by 1 row and 1 col
                        const di = @as(usize, @intCast((y + row + pad) * @as(i32, @intFromFloat(size.w)) * 4 + (x + col + pad) * 4));

                        // premultiplied white
                        pixels[di + 0] = src;
                        pixels[di + 1] = src;
                        pixels[di + 2] = src;
                        pixels[di + 3] = src;
                    }
                }
            } else {
                const out_w: u32 = @intFromFloat(gi.w);
                const out_h: u32 = @intFromFloat(gi.h);

                // single channel
                const bitmap = try cw.arena().alloc(u8, @as(usize, out_w * out_h));
                defer cw.arena().free(bitmap);

                //log.debug("makecodepointBitmap size x {d} y {d} w {d} h {d} out w {d} h {d}", .{ x, y, size.w, size.h, out_w, out_h });

                c.stbtt_MakeCodepointBitmapSubpixel(&fce.face, bitmap.ptr, @as(c_int, @intCast(out_w)), @as(c_int, @intCast(out_h)), @as(c_int, @intCast(out_w)), fce.scaleFactor, fce.scaleFactor, 0.0, 0.0, @as(c_int, @intCast(codepoint)));

                const stride = @as(usize, @intFromFloat(size.w)) * 4;
                const di = @as(usize, @intCast(y)) * stride + @as(usize, @intCast(x * 4));
                for (0..out_h) |row| {
                    for (0..out_w) |col| {
                        const src = bitmap[row * out_w + col];
                        const dest = di + (row + pad) * stride + (col + pad) * 4;

                        // premultiplied white
                        pixels[dest + 0] = src;
                        pixels[dest + 1] = src;
                        pixels[dest + 2] = src;
                        pixels[dest + 3] = src;
                    }
                }
            }

            x += @as(i32, @intFromFloat(gi.w)) + 2 * pad;

            i += 1;
            if (i % row_glyphs == 0) {
                x = pad;
                y += @as(i32, @intFromFloat(fce.height)) + 2 * pad;
            }
        }

        fce.texture_atlas_cache = try textureCreate(.cast(pixels), @as(u32, @intFromFloat(size.w)), @as(u32, @intFromFloat(size.h)), .linear);
        return fce.texture_atlas_cache.?;
    }

    /// If a codepoint is missing in the font it gets the glyph for
    /// `std.unicode.replacement_character`
    pub fn glyphInfoGetOrReplacement(self: *FontCacheEntry, codepoint: u32, font_name: []const u8) std.mem.Allocator.Error!GlyphInfo {
        return self.glyphInfoGet(codepoint, font_name) catch |err| switch (err) {
            FontError.fontError => self.glyphInfoGet(std.unicode.replacement_character, font_name) catch unreachable,
            else => |e| e,
        };
    }

    pub fn glyphInfoGet(self: *FontCacheEntry, codepoint: u32, font_name: []const u8) (std.mem.Allocator.Error || FontError)!GlyphInfo {
        if (self.glyph_info.get(codepoint)) |gi| {
            return gi;
        }

        var gi: GlyphInfo = undefined;

        if (useFreeType) {
            FontCacheEntry.intToError(c.FT_Load_Char(self.face, codepoint, @as(i32, @bitCast(LoadFlags{ .render = false })))) catch |err| {
                log.warn("glyphInfoGet freetype error {!} font {s} codepoint {d}\n", .{ err, font_name, codepoint });
                return FontError.fontError;
            };

            const m = self.face.*.glyph.*.metrics;
            const minx = @as(f32, @floatFromInt(m.horiBearingX)) / 64.0;
            const miny = self.ascent - @as(f32, @floatFromInt(m.horiBearingY)) / 64.0;

            gi = GlyphInfo{
                .advance = @ceil(@as(f32, @floatFromInt(m.horiAdvance)) / 64.0),
                .leftBearing = @floor(minx),
                .topBearing = @floor(miny),
                .w = @ceil(minx + @as(f32, @floatFromInt(m.width)) / 64.0) - @floor(minx),
                .h = @ceil(miny + @as(f32, @floatFromInt(m.height)) / 64.0) - @floor(miny),
                .uv = .{ 0, 0 },
            };
        } else {
            var advanceWidth: c_int = undefined;
            var leftSideBearing: c_int = undefined;
            c.stbtt_GetCodepointHMetrics(&self.face, @as(c_int, @intCast(codepoint)), &advanceWidth, &leftSideBearing);
            var ix0: c_int = undefined;
            var iy0: c_int = undefined;
            var ix1: c_int = undefined;
            var iy1: c_int = undefined;
            const ret = c.stbtt_GetCodepointBox(&self.face, @as(c_int, @intCast(codepoint)), &ix0, &iy0, &ix1, &iy1);
            const x0: f32 = if (ret == 0) 0 else self.scaleFactor * @as(f32, @floatFromInt(ix0));
            const y0: f32 = if (ret == 0) 0 else self.scaleFactor * @as(f32, @floatFromInt(iy0));
            const x1: f32 = if (ret == 0) 0 else self.scaleFactor * @as(f32, @floatFromInt(ix1));
            const y1: f32 = if (ret == 0) 0 else self.scaleFactor * @as(f32, @floatFromInt(iy1));

            //std.debug.print("{d} codepoint {d} stbtt x0 {d} {d} x1 {d} {d} y0 {d} {d} y1 {d} {d}\n", .{ self.ascent, codepoint, ix0, x0, ix1, x1, iy0, y0, iy1, y1 });

            gi = GlyphInfo{
                .advance = self.scaleFactor * @as(f32, @floatFromInt(advanceWidth)),
                .leftBearing = @floor(x0),
                .topBearing = self.ascent - @ceil(y1),
                .w = @ceil(x1) - @floor(x0),
                .h = @ceil(y1) - @floor(y0),
                .uv = .{ 0, 0 },
            };
        }

        //std.debug.print("codepoint {d} advance {d} leftBearing {d} topBearing {d} w {d} h {d}\n", .{ codepoint, gi.advance, gi.leftBearing, gi.topBearing, gi.w, gi.h });

        // new glyph, need to regen texture atlas on next render
        //std.debug.print("new glyph {}\n", .{codepoint});
        self.invalidateTextureAtlas();

        try self.glyph_info.put(codepoint, gi);
        return gi;
    }

    /// Doesn't scale the font or max_width, always stops at newlines
    ///
    /// Assumes the text is valid utf8. Will exit early with non-full
    /// size on invalid utf8
    pub fn textSizeRaw(
        fce: *FontCacheEntry,
        font_name: []const u8,
        text: []const u8,
        max_width: ?f32,
        end_idx: ?*usize,
        end_metric: Font.EndMetric,
    ) std.mem.Allocator.Error!Size {
        const mwidth = max_width orelse max_float_safe;

        var x: f32 = 0;
        var minx: f32 = 0;
        var maxx: f32 = 0;
        var miny: f32 = 0;
        var maxy: f32 = fce.height;
        var tw: f32 = 0;
        var th: f32 = fce.height;

        var ei: usize = 0;
        var nearest_break: bool = false;

        var utf8 = std.unicode.Utf8View.initUnchecked(text).iterator();
        var last_codepoint: u32 = 0;
        var last_glyph_index: u32 = 0;
        while (utf8.nextCodepoint()) |codepoint| {
            const gi = try fce.glyphInfoGetOrReplacement(@as(u32, @intCast(codepoint)), font_name);

            // kerning
            if (last_codepoint != 0) {
                if (useFreeType) {
                    if (last_glyph_index == 0) last_glyph_index = c.FT_Get_Char_Index(fce.face, last_codepoint);
                    const glyph_index: u32 = c.FT_Get_Char_Index(fce.face, codepoint);
                    var kern: c.FT_Vector = undefined;
                    FontCacheEntry.intToError(c.FT_Get_Kerning(fce.face, last_glyph_index, glyph_index, c.FT_KERNING_DEFAULT, &kern)) catch |err| {
                        log.warn("renderText freetype error {!} trying to FT_Get_Kerning font {s} codepoints {d} {d}\n", .{ err, font_name, last_codepoint, codepoint });
                        // Set fallback kern and continue to the best of out ability
                        kern.x = 0;
                        kern.y = 0;
                        // return FontError.fontError;
                    };
                    last_glyph_index = glyph_index;

                    const kern_x: f32 = @as(f32, @floatFromInt(kern.x)) / 64.0;

                    x += kern_x;
                } else {
                    const kern_adv: c_int = c.stbtt_GetCodepointKernAdvance(&fce.face, @as(c_int, @intCast(last_codepoint)), @as(c_int, @intCast(codepoint)));
                    const kern_x = fce.scaleFactor * @as(f32, @floatFromInt(kern_adv));

                    x += kern_x;
                }
            }
            last_codepoint = codepoint;

            minx = @min(minx, x + gi.leftBearing);
            maxx = @max(maxx, x + gi.leftBearing + gi.w);
            maxx = @max(maxx, x + gi.advance);

            miny = @min(miny, gi.topBearing);
            maxy = @max(maxy, gi.topBearing + gi.h);

            if (codepoint == '\n') {
                // newlines always terminate, and don't use any space
                ei += std.unicode.utf8CodepointSequenceLength(codepoint) catch unreachable;
                break;
            }

            if ((maxx - minx) > mwidth) {
                switch (end_metric) {
                    .before => break, // went too far
                    .nearest => {
                        if ((maxx - minx) - mwidth >= mwidth - tw) {
                            break; // current one is closest
                        } else {
                            // get the next glyph and then break
                            nearest_break = true;
                        }
                    },
                }
            }

            // record that we processed this codepoint
            ei += std.unicode.utf8CodepointSequenceLength(codepoint) catch unreachable;

            // update space taken by glyph
            tw = maxx - minx;
            th = maxy - miny;
            x += gi.advance;

            if (nearest_break) break;
        }

        // TODO: xstart and ystart

        if (end_idx) |endout| {
            endout.* = ei;
        }

        //std.debug.print("textSizeRaw size {d} for \"{s}\" {d}x{d} {d}\n", .{ self.size, text, tw, th, ei });
        return Size{ .w = tw, .h = th };
    }
};

// Get or load the underlying font at an integer size <= font.size (guaranteed to have a minimum pixel size of 1)
pub fn fontCacheGet(font: Font) std.mem.Allocator.Error!*FontCacheEntry {
    var cw = currentWindow();
    const fontHash = font.hash();
    if (cw.font_cache.getPtr(fontHash)) |fce| return fce;

    const ttf_bytes = if (cw.font_bytes.get(font.name)) |fbe|
        fbe.ttf_bytes
    else blk: {
        log.warn("Font \"{s}\" not in dvui database, using default", .{font.name});
        break :blk Font.default_ttf_bytes;
    };
    //log.debug("FontCacheGet creating font hash {x} ptr {*} size {d} name \"{s}\"", .{ fontHash, bytes.ptr, font.size, font.name });

    const entry = fontCacheInit(ttf_bytes, font) catch {
        if (std.mem.eql(u8, font.name, Font.default_font_name)) {
            @panic("Default font could not be loaded");
        }
        return fontCacheGet(font.switchFontName(Font.default_font_name));
    };

    //log.debug("- size {d} ascent {d} height {d}", .{ font.size, entry.ascent, entry.height });

    try cw.font_cache.putNoClobber(cw.gpa, fontHash, entry);
    return cw.font_cache.getPtr(fontHash).?;
}

// Load the underlying font at an integer size <= font.size (guaranteed to have a minimum pixel size of 1)
pub fn fontCacheInit(ttf_bytes: []const u8, font: Font) FontError!FontCacheEntry {
    const min_pixel_size = 1;

    if (useFreeType) {
        var face: c.FT_Face = undefined;
        var args: c.FT_Open_Args = undefined;
        args.flags = @as(u32, @bitCast(FontCacheEntry.OpenFlags{ .memory = true }));
        args.memory_base = ttf_bytes.ptr;
        args.memory_size = @as(u31, @intCast(ttf_bytes.len));
        FontCacheEntry.intToError(c.FT_Open_Face(ft2lib, &args, 0, &face)) catch |err| {
            log.warn("fontCacheInit freetype error {!} trying to FT_Open_Face font {s}\n", .{ err, font.name });
            return FontError.fontError;
        };

        // "pixel size" for freetype doesn't actually mean you'll get that height, it's more like using pts
        // so we search for a font that has a height <= font.size
        var pixel_size = @as(u32, @intFromFloat(@max(min_pixel_size, @floor(font.size))));

        while (true) : (pixel_size -= 1) {
            FontCacheEntry.intToError(c.FT_Set_Pixel_Sizes(face, pixel_size, pixel_size)) catch |err| {
                log.warn("fontCacheInit freetype error {!} trying to FT_Set_Pixel_Sizes font {s}\n", .{ err, font.name });
                return FontError.fontError;
            };

            const ascender = @as(f32, @floatFromInt(face.*.ascender)) / 64.0;
            const ss = @as(f32, @floatFromInt(face.*.size.*.metrics.y_scale)) / 0x10000;
            const ascent = ascender * ss;
            const height = @as(f32, @floatFromInt(face.*.size.*.metrics.height)) / 64.0;

            //std.debug.print("height {d} -> pixel_size {d}\n", .{ height, pixel_size });

            if (height <= font.size or pixel_size == min_pixel_size) {
                return FontCacheEntry{
                    .face = face,
                    .scaleFactor = 1.0, // not used with freetype
                    .height = @ceil(height),
                    .ascent = @floor(ascent),
                    .glyph_info = std.AutoHashMap(u32, GlyphInfo).init(currentWindow().gpa),
                };
            }
        }
    } else {
        const offset = c.stbtt_GetFontOffsetForIndex(ttf_bytes.ptr, 0);
        if (offset < 0) {
            log.warn("fontCacheInit stbtt error when calling stbtt_GetFontOffsetForIndex font {s}\n", .{font.name});
            return FontError.fontError;
        }
        var face: c.stbtt_fontinfo = undefined;
        if (c.stbtt_InitFont(&face, ttf_bytes.ptr, offset) != 1) {
            log.warn("fontCacheInit stbtt error when calling stbtt_InitFont font {s}\n", .{font.name});
            return FontError.fontError;
        }
        const SF: f32 = c.stbtt_ScaleForPixelHeight(&face, @max(min_pixel_size, @floor(font.size)));

        var face2_ascent: c_int = undefined;
        var face2_descent: c_int = undefined;
        var face2_linegap: c_int = undefined;
        c.stbtt_GetFontVMetrics(&face, &face2_ascent, &face2_descent, &face2_linegap);
        const ascent = SF * @as(f32, @floatFromInt(face2_ascent));
        const f2_descent = SF * @as(f32, @floatFromInt(face2_descent));
        const f2_linegap = SF * @as(f32, @floatFromInt(face2_linegap));
        const height = ascent - f2_descent + f2_linegap;

        return FontCacheEntry{
            .face = face,
            .scaleFactor = SF,
            .height = @ceil(height),
            .ascent = @floor(ascent),
            .glyph_info = std.AutoHashMap(u32, GlyphInfo).init(currentWindow().gpa),
        };
    }
}

/// A texture held by the backend.  Can be drawn with `renderTexture`.
pub const Texture = struct {
    ptr: *anyopaque,
    width: u32,
    height: u32,
};

/// A texture held by the backend that can be drawn onto.  See `Picture`.
pub const TextureTarget = struct {
    ptr: *anyopaque,
    width: u32,
    height: u32,
};

/// A texture that will be held by dvui until a frame it is not used.  This is
/// how dvui caches icon and image rasterizations.
pub const TextureCacheEntry = struct {
    texture: Texture,

    pub fn hash(bytes: []const u8, height: u32) u64 {
        var h = fnv.init();
        h.update(std.mem.asBytes(&bytes.ptr));
        h.update(std.mem.asBytes(&height));
        return h.final();
    }
    pub fn hash_icon(bytes: []const u8, height: u32, opt: IconRenderOptions) u64 {
        var h = fnv.init();
        h.update(std.mem.asBytes(&bytes.ptr));
        h.update(std.mem.asBytes(&height));
        h.update(std.mem.asBytes(&opt));
        return h.final();
    }
};

/// Get the width of an icon at a specified height.
///
/// Only valid between `Window.begin`and `Window.end`.
pub fn iconWidth(name: []const u8, tvg_bytes: []const u8, height: f32) TvgError!f32 {
    if (height == 0) return 0.0;
    var stream = std.io.fixedBufferStream(tvg_bytes);
    var parser = tvg.tvg.parse(currentWindow().arena(), stream.reader()) catch |err| {
        log.warn("iconWidth Tinyvg error {!} parsing icon {s}\n", .{ err, name });
        return TvgError.tvgError;
    };
    defer parser.deinit();

    return height * @as(f32, @floatFromInt(parser.header.width)) / @as(f32, @floatFromInt(parser.header.height));
}
pub const IconRenderOptions = struct {
    /// if null uses original fill colors, use .transparent to disable fill
    fill_color: ?Color = .white,
    /// if null uses original stroke width
    stroke_width: ?f32 = null,
    /// if null uses original stroke colors
    stroke_color: ?Color = .white,
};

/// Render `tvg_bytes` at `height` into a `Texture`.  Name is for debugging.
///
/// Only valid between `Window.begin`and `Window.end`.
pub fn iconTexture(name: []const u8, tvg_bytes: []const u8, height: u32, icon_opts: IconRenderOptions) (Backend.TextureError || TvgError)!TextureCacheEntry {
    var cw = currentWindow();
    const icon_hash = TextureCacheEntry.hash_icon(tvg_bytes, height, icon_opts);

    if (cw.texture_cache.get(icon_hash)) |tce| return tce;

    const ImageAdapter = struct {
        pixels: []u8,
        width: u32,
        height: u32,
        pub fn setPixel(self: *@This(), x: usize, y: usize, col: [4]u8) void {
            const idx = (y * self.height + x) * 4;
            for (0..4) |i| {
                self.pixels[idx + i] = col[i];
            }
        }
        pub fn getPixel(self: *@This(), x: usize, y: usize) [4]u8 {
            const idx = y * self.height + x;
            const slice = self.pixels[idx * 4 .. (idx + 1) * 4];
            var col: [4]u8 = undefined;
            for (&col, slice) |*a, s| a.* = s;
        }
        fn conv(dcol: dvui.Color) tvg.Color {
            return tvg.Color{
                .r = @as(f32, @floatFromInt(dcol.r)) / 255.0,
                .g = @as(f32, @floatFromInt(dcol.g)) / 255.0,
                .b = @as(f32, @floatFromInt(dcol.b)) / 255.0,
                .a = @as(f32, @floatFromInt(dcol.a)) / 255.0,
            };
        }
    };
    const img_raw_data = try cw.arena().alloc(u8, height * height * 4);
    defer cw.arena().free(img_raw_data);
    @memset(img_raw_data, 0);
    var img = ImageAdapter{
        .pixels = img_raw_data,
        .width = height,
        .height = height,
    };
    var fb = std.io.fixedBufferStream(tvg_bytes);

    var ow_stroke: ?tvg.Color = null;
    if (icon_opts.stroke_color) |cx| ow_stroke = ImageAdapter.conv(cx);
    var ow_fill: ?tvg.Color = null;
    var disable_fill = false;
    if (ow_fill != null and ow_fill.?.a == 0.0) {
        disable_fill = true;
    }
    if (icon_opts.fill_color) |cx| ow_fill = ImageAdapter.conv(cx);
    tvg.renderStream(cw.arena(), &img, fb.reader(), .{
        .overwrite_stroke_width = icon_opts.stroke_width,
        .overwrite_stroke = ow_stroke,
        .overwrite_fill = ow_fill,
        .disable_fill = disable_fill,
    }) catch |err| {
        log.warn("iconTexture Tinyvg error {!} rendering icon {s} at height {d}\n", .{ err, name, height });
        return TvgError.tvgError;
    };

    const pixels = dvui.RGBAPixelsPMA.cast(img.pixels);

    const texture = try textureCreate(pixels, @intCast(img.width), @intCast(img.height), .linear);

    //std.debug.print("created icon texture \"{s}\" ask height {d} size {d}x{d}\n", .{ name, height, render.width, render.height });

    const entry = TextureCacheEntry{ .texture = texture };
    try cw.texture_cache.put(cw.gpa, icon_hash, entry);

    return entry;
}

/// Represents a deferred call to one of the render functions.  This is how
/// dvui defers rendering of floating windows so they render on top of widgets
/// that run later in the frame.
pub const RenderCommand = struct {
    clip: Rect.Physical,
    snap: bool,
    cmd: union(enum) {
        text: renderTextOptions,
        texture: struct {
            tex: Texture,
            rs: RectScale,
            opts: RenderTextureOptions,
        },
        pathFillConvex: struct {
            path: Path,
            opts: Path.FillConvexOptions,
        },
        pathStroke: struct {
            path: Path,
            opts: Path.StrokeOptions,
        },
        triangles: struct {
            tri: Triangles,
            tex: ?Texture,
        },
    },
};

/// Id of the currently focused subwindow.  Used by `FloatingMenuWidget` to
/// detect when to stop showing.
///
/// Only valid between `Window.begin`and `Window.end`.
pub fn focusedSubwindowId() WidgetId {
    const cw = currentWindow();
    const sw = cw.subwindowFocused();
    return sw.id;
}

/// Focus a subwindow.
///
/// If you are doing this in response to an `Event`, you can pass that `Event`'s
/// "num" to change the focus of any further `Event`s in the list.
///
/// Only valid between `Window.begin`and `Window.end`.
pub fn focusSubwindow(subwindow_id: ?WidgetId, event_num: ?u16) void {
    currentWindow().focusSubwindowInternal(subwindow_id, event_num);
}

/// Helper used by `focusWidget`.  Overwrites the focus information for `Event`s with num >
/// `event_num`.  This is how a button can get a tab, move focus to a textEntry,
/// and that textEntry get a keydown all in the same frame.
pub fn focusRemainingEvents(event_num: u16, focusWindowId: WidgetId, focusWidgetId: ?WidgetId) void {
    currentWindow().focusRemainingEventsInternal(event_num, focusWindowId, focusWidgetId);
}

/// Raise a subwindow to the top of the stack.
///
/// Any subwindows directly above it with "stay_above_parent_window" set will also be moved to stay above it.
///
/// Only valid between `Window.begin`and `Window.end`.
pub fn raiseSubwindow(subwindow_id: WidgetId) void {
    const cw = currentWindow();
    // don't check against subwindows[0] - that's that main window
    var items = cw.subwindows.items[1..];
    for (items, 0..) |sw, i| {
        if (sw.id == subwindow_id) {
            if (sw.stay_above_parent_window != null) {
                //std.debug.print("raiseSubwindow: tried to raise a subwindow {x} with stay_above_parent_window set\n", .{subwindow_id});
                return;
            }

            if (i == (items.len - 1)) {
                // already on top
                return;
            }

            // move it to the end, also move any stay_above_parent_window subwindows
            // directly on top of it as well - we know from above that the
            // first window does not have stay_above_parent_window so this loop ends
            var first = true;
            while (first or items[i].stay_above_parent_window != null) {
                first = false;
                const item = items[i];
                for (items[i..(items.len - 1)], 0..) |*b, k| {
                    b.* = items[i + 1 + k];
                }
                items[items.len - 1] = item;
            }

            return;
        }
    }

    log.warn("raiseSubwindow couldn't find subwindow {x}\n", .{subwindow_id});
    return;
}

/// Focus a widget in the given subwindow (if null, the current subwindow).
///
/// If you are doing this in response to an `Event`, you can pass that `Event`'s
/// num to change the focus of any further `Event`s in the list.
///
/// Only valid between `Window.begin`and `Window.end`.
pub fn focusWidget(id: ?WidgetId, subwindow_id: ?WidgetId, event_num: ?u16) void {
    const cw = currentWindow();
    const swid = subwindow_id orelse subwindowCurrentId();
    for (cw.subwindows.items) |*sw| {
        if (swid == sw.id) {
            if (sw.focused_widgetId != id) {
                sw.focused_widgetId = id;
                if (event_num) |en| {
                    focusRemainingEvents(en, sw.id, sw.focused_widgetId);
                }
                refresh(null, @src(), null);

                if (id) |wid| {
                    if (cw.last_registered_id_this_frame == wid) {
                        cw.last_focused_id_this_frame = wid;
                    } else {
                        // walk parent chain
                        var wd = cw.wd.parent.data();

                        while (true) : (wd = wd.parent.data()) {
                            if (wd.id == wid) {
                                cw.last_focused_id_this_frame = wid;
                                break;
                            }

                            if (wd.id == cw.wd.id) {
                                // got to base Window
                                break;
                            }
                        }
                    }
                }
            }
            break;
        }
    }
}

/// Id of the focused widget (if any) in the focused subwindow.
///
/// Only valid between `Window.begin`and `Window.end`.
pub fn focusedWidgetId() ?WidgetId {
    const cw = currentWindow();
    for (cw.subwindows.items) |*sw| {
        if (cw.focused_subwindowId == sw.id) {
            return sw.focused_widgetId;
        }
    }

    return null;
}

/// Id of the focused widget (if any) in the current subwindow.
///
/// Only valid between `Window.begin`and `Window.end`.
pub fn focusedWidgetIdInCurrentSubwindow() ?WidgetId {
    const cw = currentWindow();
    const sw = cw.subwindowCurrent();
    return sw.focused_widgetId;
}

/// Last widget id we saw this frame that was the focused widget.
///
/// If two calls to this function return different values, then some widget
/// that ran between them had focus.  This means one of:
/// * a widget had focus when it called `WidgetData.register`
/// * `focusWidget` with the id of the last widget to call `WidgetData.register`
/// * `focusWidget` with the id of a widget in the parent chain
///
/// Only valid between `Window.begin`and `Window.end`.
pub fn lastFocusedIdInFrame() WidgetId {
    return currentWindow().last_focused_id_this_frame;
}

/// Set cursor the app should use if not already set this frame.
///
/// Only valid between `Window.begin`and `Window.end`.
pub fn cursorSet(cursor: enums.Cursor) void {
    const cw = currentWindow();
    if (cw.cursor_requested == null) {
        cw.cursor_requested = cursor;
    }
}

/// A collection of points that make up a shape that can later be rendered to the screen.
///
/// This is the basic tool to create rectangles and more complex polygons to later be
/// turned into `Triangles` and rendered to the screen.
pub const Path = struct {
    points: []const Point.Physical,

    /// A builder with an ArrayList to add points to.
    ///
    /// `Builder.deinit` should always be called as `Builder.build` does not give ownership
    /// of the memory
    pub const Builder = struct {
        points: std.ArrayList(Point.Physical),

        pub fn init(allocator: std.mem.Allocator) Builder {
            return .{ .points = .init(allocator) };
        }

        pub fn deinit(path: *Builder) void {
            path.points.deinit();
        }

        /// Returns a non-owned `Path`. Calling `deinit` on the `Builder` is still required to free memory
        pub fn build(path: *Builder) Path {
            return .{ .points = path.points.items };
        }

        /// Add rounded rect to path.  Starts from top left, and ends at top right
        /// unclosed.  See `Rect.fill`.
        ///
        /// radius values:
        /// - x is top-left corner
        /// - y is top-right corner
        /// - w is bottom-right corner
        /// - h is bottom-left corner
        ///
        /// Only valid between `Window.begin`and `Window.end`.
        pub fn addRect(path: *Builder, r: Rect.Physical, radius: Rect.Physical) std.mem.Allocator.Error!void {
            var rad = radius;
            const maxrad = @min(r.w, r.h) / 2;
            rad.x = @min(rad.x, maxrad);
            rad.y = @min(rad.y, maxrad);
            rad.w = @min(rad.w, maxrad);
            rad.h = @min(rad.h, maxrad);
            const tl = Point.Physical{ .x = r.x + rad.x, .y = r.y + rad.x };
            const bl = Point.Physical{ .x = r.x + rad.h, .y = r.y + r.h - rad.h };
            const br = Point.Physical{ .x = r.x + r.w - rad.w, .y = r.y + r.h - rad.w };
            const tr = Point.Physical{ .x = r.x + r.w - rad.y, .y = r.y + rad.y };
            try path.addArc(tl, rad.x, math.pi * 1.5, math.pi, @abs(tl.y - bl.y) < 0.5);
            try path.addArc(bl, rad.h, math.pi, math.pi * 0.5, @abs(bl.x - br.x) < 0.5);
            try path.addArc(br, rad.w, math.pi * 0.5, 0, @abs(br.y - tr.y) < 0.5);
            try path.addArc(tr, rad.y, math.pi * 2.0, math.pi * 1.5, @abs(tr.x - tl.x) < 0.5);
        }

        /// Add line segments creating an arc to path.
        ///
        /// `start` >= `end`, both are radians that go clockwise from the positive x axis.
        ///
        /// If `skip_end`, the final point will not be added.  Useful if the next
        /// addition to path would duplicate the end of the arc.
        ///
        /// Only valid between `Window.begin`and `Window.end`.
        pub fn addArc(path: *Builder, center: Point.Physical, radius: f32, start: f32, end: f32, skip_end: bool) std.mem.Allocator.Error!void {
            if (radius == 0) {
                try path.points.append(center);
                return;
            }

            // how close our points will be to the perfect circle
            const err = 0.1;

            // angle that has err error between circle and segments
            const theta = math.acos(radius / (radius + err));

            // make sure we never have less than 4 segments
            // so a full circle can't be less than a diamond
            const num_segments = @max(@ceil((start - end) / theta), 4.0);

            const step = (start - end) / num_segments;

            const num = @as(u32, @intFromFloat(num_segments));
            var a: f32 = start;
            var i: u32 = 0;
            while (i < num) : (i += 1) {
                try path.points.append(.{ .x = center.x + radius * @cos(a), .y = center.y + radius * @sin(a) });
                a -= step;
            }

            if (!skip_end) {
                a = end;
                try path.points.append(.{ .x = center.x + radius * @cos(a), .y = center.y + radius * @sin(a) });
            }
        }
    };

    test Builder {
        var t = try dvui.testing.init(.{});
        defer t.deinit();

        var builder = Path.Builder.init(std.testing.allocator);
        // deinit should always be called on the builder
        defer builder.deinit();

        try builder.addRect(.{ .x = 10, .y = 20, .w = 30, .h = 40 }, .all(0));
        const path = builder.build();
        // path does not have to be freed as the memory is still
        // owned by and will be freed by the Path.Builder
        try std.testing.expectEqual(4, path.points.len);

        var triangles = try path.fillConvexTriangles(.{});
        defer triangles.deinit(t.window.arena());
        try std.testing.expectApproxEqRel(10, triangles.bounds.x, 0.05);
        try std.testing.expectApproxEqRel(20, triangles.bounds.y, 0.05);
        try std.testing.expectApproxEqRel(30, triangles.bounds.w, 0.05);
        try std.testing.expectApproxEqRel(40, triangles.bounds.h, 0.05);
    }

    pub fn dupe(path: Path, allocator: std.mem.Allocator) std.mem.Allocator.Error!Path {
        return .{ .points = try allocator.dupe(Point.Physical, path.points) };
    }

    pub const FillConvexOptions = struct {
        blur: f32 = 1.0,
        color: ?Color = null,
        center: ?Point.Physical = null,
    };

    /// Fill path (must be convex) with `color` (or `Theme.color_fill`).  See `Rect.fill`.
    ///
    /// Only valid between `Window.begin`and `Window.end`.
    pub fn fillConvex(path: Path, opts: FillConvexOptions) Backend.GenericError!void {
        if (path.points.len < 3) {
            return;
        }

        if (dvui.clipGet().empty()) {
            return;
        }

        var options = opts;
        if (options.color == null) {
            options.color = dvui.themeGet().color_fill;
        }

        const cw = currentWindow();

        if (!cw.render_target.rendering) {
            const cmd = RenderCommand{ .snap = cw.snap_to_pixels, .clip = clipGet(), .cmd = .{ .pathFillConvex = .{ .path = try path.dupe(cw.arena()), .opts = options } } };

            var sw = cw.subwindowCurrent();
            try sw.render_cmds.append(cmd);
            return;
        }

        var triangles = try path.fillConvexTriangles(options);
        defer triangles.deinit(cw.arena());
        try renderTriangles(triangles, null);
    }

    /// Generates triangles to fill path (must be convex).
    ///
    /// Vertexes will have unset uv and color is alpha multiplied white fading to
    /// transparent at the edge.
    ///
    /// blur is how many pixels wide the fade to transparent is, starting a half
    /// pixel inside. Currently blur < 1 is treated as 1, but might change.
    ///
    /// Only valid between `Window.begin`and `Window.end`.
    pub fn fillConvexTriangles(path: Path, opts: FillConvexOptions) std.mem.Allocator.Error!Triangles {
        if (path.points.len < 3) {
            return .empty;
        }

        const cw = currentWindow();

        var vtx_count = path.points.len;
        var idx_count = (path.points.len - 2) * 3;
        if (opts.blur > 0) {
            vtx_count *= 2;
            idx_count += path.points.len * 6;
        }
        if (opts.center) |_| {
            vtx_count += 1;
            idx_count += 6;
        }

        var builder = try Triangles.Builder.init(cw.arena(), vtx_count, idx_count);
        errdefer comptime unreachable; // No errors from this point on

        const col: Color.PMA = if (opts.color) |color| .fromColor(color) else .cast(.white);

        var i: usize = 0;
        while (i < path.points.len) : (i += 1) {
            const ai: u16 = @intCast((i + path.points.len - 1) % path.points.len);
            const bi: u16 = @intCast(i % path.points.len);
            const ci: u16 = @intCast((i + 1) % path.points.len);
            const aa = path.points[ai];
            const bb = path.points[bi];
            const cc = path.points[ci];

            const diffab = aa.diff(bb).normalize();
            const diffbc = bb.diff(cc).normalize();
            // average of normals on each side
            var norm: Point.Physical = .{ .x = (diffab.y + diffbc.y) / 2, .y = (-diffab.x - diffbc.x) / 2 };

            // inner vertex
            const inside_len = @min(0.5, opts.blur / 2);
            builder.appendVertex(.{
                .pos = .{
                    .x = bb.x - norm.x * inside_len,
                    .y = bb.y - norm.y * inside_len,
                },
                .col = col,
                .uv = undefined,
            });

            const idx_ai = if (opts.blur > 0) ai * 2 else ai;
            const idx_bi = if (opts.blur > 0) bi * 2 else bi;

            // indexes for fill
            // triangles must be counter-clockwise (y going down) to avoid backface culling
            if (opts.center) |_| {
                builder.appendTriangles(&.{ @intCast(vtx_count - 1), idx_ai, idx_bi });
            } else if (i > 1) {
                builder.appendTriangles(&.{ 0, idx_ai, idx_bi });
            }

            if (opts.blur > 0) {
                // scale averaged normal by angle between which happens to be the same as
                // dividing by the length^2
                const d2 = norm.x * norm.x + norm.y * norm.y;
                if (d2 > 0.000001) {
                    norm = norm.scale(1.0 / d2, Point.Physical);
                }

                // limit distance our vertexes can be from the point to 2 * blur so
                // very small angles don't produce huge geometries
                const l = norm.length();
                if (l > 2.0) {
                    norm = norm.scale(2.0 / l, Point.Physical);
                }

                // outer vertex
                const outside_len = if (opts.blur <= 1) opts.blur / 2 else opts.blur - 0.5;
                builder.appendVertex(.{
                    .pos = .{
                        .x = bb.x + norm.x * outside_len,
                        .y = bb.y + norm.y * outside_len,
                    },
                    .col = .transparent,
                    .uv = undefined,
                });

                // indexes for aa fade from inner to outer
                // triangles must be counter-clockwise (y going down) to avoid backface culling
                builder.appendTriangles(&.{
                    idx_ai,     idx_ai + 1, idx_bi,
                    idx_ai + 1, idx_bi + 1, idx_bi,
                });
            }
        }

        if (opts.center) |center| {
            builder.appendVertex(.{ .pos = center, .col = col, .uv = undefined });
        }

        return builder.build();
    }

    pub const StrokeOptions = struct {
        /// true => Render this after normal drawing on that subwindow.  Useful for
        /// debugging on cross-gui drawing.
        after: bool = false,

        thickness: f32,
        color: Color,

        /// true => Stroke includes from path end to path start.
        closed: bool = false,
        endcap_style: EndCapStyle = .none,

        pub const EndCapStyle = enum {
            none,
            square,
        };
    };

    /// Stroke path as a series of line segments.  See `Rect.stroke`.
    ///
    /// Only valid between `Window.begin`and `Window.end`.
    pub fn stroke(path: Path, opts: StrokeOptions) Backend.GenericError!void {
        if (path.points.len == 0) {
            return;
        }

        const cw = currentWindow();

        if (opts.after or !cw.render_target.rendering) {
            const cmd = RenderCommand{ .snap = cw.snap_to_pixels, .clip = clipGet(), .cmd = .{ .pathStroke = .{ .path = try path.dupe(cw.arena()), .opts = opts } } };

            var sw = cw.subwindowCurrent();
            if (opts.after) {
                try sw.render_cmds_after.append(cmd);
            } else {
                try sw.render_cmds.append(cmd);
            }

            return;
        }

        var triangles = try path.strokeTriangles(opts);
        defer triangles.deinit(cw.arena());
        try renderTriangles(triangles, null);
    }

    /// Generates triangles to stroke path.
    ///
    /// Vertexes will have unset uv and color is alpha multiplied white fading to
    /// transparent at the edge.
    ///
    /// Only valid between `Window.begin`and `Window.end`.
    pub fn strokeTriangles(path: Path, opts: StrokeOptions) std.mem.Allocator.Error!Triangles {
        if (dvui.clipGet().empty()) {
            return .empty;
        }

        const cw = currentWindow();

        if (path.points.len == 1) {
            // draw a circle with radius thickness at that point
            const center = path.points[0];

            var tempPath: Path.Builder = .init(cw.arena());
            defer tempPath.deinit();

            try tempPath.addArc(center, opts.thickness, math.pi * 2.0, 0, true);
            return tempPath.build().fillConvexTriangles(.{ .color = opts.color, .blur = 1.0 });
        }

        // a single segment can't be closed
        const closed: bool = if (path.points.len == 2) false else opts.closed;

        var vtx_count = path.points.len * 4;
        if (!closed) {
            vtx_count += 4;
        }
        var idx_count = (path.points.len - 1) * 18;
        if (closed) {
            idx_count += 18;
        } else {
            idx_count += 8 * 3;
        }

        var builder = try Triangles.Builder.init(cw.arena(), vtx_count, idx_count);
        errdefer comptime unreachable; // No errors from this point on

        const col: Color.PMA = .fromColor(opts.color);

        const aa_size = 1.0;
        var vtx_start: u16 = 0;
        var i: usize = 0;
        while (i < path.points.len) : (i += 1) {
            const ai: u16 = @intCast((i + path.points.len - 1) % path.points.len);
            const bi: u16 = @intCast(i % path.points.len);
            const ci: u16 = @intCast((i + 1) % path.points.len);
            const aa = path.points[ai];
            var bb = path.points[bi];
            const cc = path.points[ci];

            // the amount to move from bb to the edge of the line
            var halfnorm: Point.Physical = undefined;
            var diffab: Point.Physical = undefined;

            if (!closed and ((i == 0) or ((i + 1) == path.points.len))) {
                if (i == 0) {
                    const diffbc = bb.diff(cc).normalize();
                    // rotate by 90 to get normal
                    halfnorm = .{ .x = diffbc.y / 2, .y = (-diffbc.x) / 2 };

                    if (opts.endcap_style == .square) {
                        // square endcaps move bb out by thickness
                        bb.x += diffbc.x * opts.thickness;
                        bb.y += diffbc.y * opts.thickness;
                    }

                    // add 2 extra vertexes for endcap fringe
                    vtx_start += 2;

                    builder.appendVertex(.{
                        .pos = .{
                            .x = bb.x - halfnorm.x * (opts.thickness + aa_size) + diffbc.x * aa_size,
                            .y = bb.y - halfnorm.y * (opts.thickness + aa_size) + diffbc.y * aa_size,
                        },
                        .col = .transparent,
                        .uv = undefined,
                    });

                    builder.appendVertex(.{
                        .pos = .{
                            .x = bb.x + halfnorm.x * (opts.thickness + aa_size) + diffbc.x * aa_size,
                            .y = bb.y + halfnorm.y * (opts.thickness + aa_size) + diffbc.y * aa_size,
                        },
                        .col = .transparent,
                        .uv = undefined,
                    });

                    // add indexes for endcap fringe
                    builder.appendTriangles(&.{
                        0, vtx_start,         vtx_start + 1,
                        0, 1,                 vtx_start,
                        1, vtx_start + 2,     vtx_start,
                        1, vtx_start + 2 + 1, vtx_start + 2,
                    });
                } else if ((i + 1) == path.points.len) {
                    diffab = aa.diff(bb).normalize();
                    // rotate by 90 to get normal
                    halfnorm = .{ .x = diffab.y / 2, .y = (-diffab.x) / 2 };

                    if (opts.endcap_style == .square) {
                        // square endcaps move bb out by thickness
                        bb.x -= diffab.x * opts.thickness;
                        bb.y -= diffab.y * opts.thickness;
                    }
                }
            } else {
                diffab = aa.diff(bb).normalize();
                const diffbc = bb.diff(cc).normalize();
                // average of normals on each side
                halfnorm = .{ .x = (diffab.y + diffbc.y) / 2, .y = (-diffab.x - diffbc.x) / 2 };

                // scale averaged normal by angle between which happens to be the same as
                // dividing by the length^2
                const d2 = halfnorm.x * halfnorm.x + halfnorm.y * halfnorm.y;
                if (d2 > 0.000001) {
                    halfnorm = halfnorm.scale(0.5 / d2, Point.Physical);
                }

                // limit distance our vertexes can be from the point to 2 * thickness so
                // very small angles don't produce huge geometries
                const l = halfnorm.length();
                if (l > 2.0) {
                    halfnorm = halfnorm.scale(2.0 / l, Point.Physical);
                }
            }

            // side 1 inner vertex
            builder.appendVertex(.{
                .pos = .{
                    .x = bb.x - halfnorm.x * opts.thickness,
                    .y = bb.y - halfnorm.y * opts.thickness,
                },
                .col = col,
                .uv = undefined,
            });

            // side 1 AA vertex
            builder.appendVertex(.{
                .pos = .{
                    .x = bb.x - halfnorm.x * (opts.thickness + aa_size),
                    .y = bb.y - halfnorm.y * (opts.thickness + aa_size),
                },
                .col = .transparent,
                .uv = undefined,
            });

            // side 2 inner vertex
            builder.appendVertex(.{
                .pos = .{
                    .x = bb.x + halfnorm.x * opts.thickness,
                    .y = bb.y + halfnorm.y * opts.thickness,
                },
                .col = col,
                .uv = undefined,
            });

            // side 2 AA vertex
            builder.appendVertex(.{
                .pos = .{
                    .x = bb.x + halfnorm.x * (opts.thickness + aa_size),
                    .y = bb.y + halfnorm.y * (opts.thickness + aa_size),
                },
                .col = .transparent,
                .uv = undefined,
            });

            // triangles must be counter-clockwise (y going down) to avoid backface culling
            if (closed or ((i + 1) != path.points.len)) {
                builder.appendTriangles(&.{
                    // indexes for fill
                    vtx_start + bi * 4,     vtx_start + bi * 4 + 2, vtx_start + ci * 4,
                    vtx_start + bi * 4 + 2, vtx_start + ci * 4 + 2, vtx_start + ci * 4,

                    // indexes for aa fade from inner to outer side 1
                    vtx_start + bi * 4,     vtx_start + ci * 4 + 1, vtx_start + bi * 4 + 1,
                    vtx_start + bi * 4,     vtx_start + ci * 4,     vtx_start + ci * 4 + 1,

                    // indexes for aa fade from inner to outer side 2
                    vtx_start + bi * 4 + 2, vtx_start + bi * 4 + 3, vtx_start + ci * 4 + 3,
                    vtx_start + bi * 4 + 2, vtx_start + ci * 4 + 3, vtx_start + ci * 4 + 2,
                });
            } else if (!closed and (i + 1) == path.points.len) {
                // add 2 extra vertexes for endcap fringe
                builder.appendVertex(.{
                    .pos = .{
                        .x = bb.x - halfnorm.x * (opts.thickness + aa_size) - diffab.x * aa_size,
                        .y = bb.y - halfnorm.y * (opts.thickness + aa_size) - diffab.y * aa_size,
                    },
                    .col = .transparent,
                    .uv = undefined,
                });
                builder.appendVertex(.{
                    .pos = .{
                        .x = bb.x + halfnorm.x * (opts.thickness + aa_size) - diffab.x * aa_size,
                        .y = bb.y + halfnorm.y * (opts.thickness + aa_size) - diffab.y * aa_size,
                    },
                    .col = .transparent,
                    .uv = undefined,
                });

                builder.appendTriangles(&.{
                    // add indexes for endcap fringe
                    vtx_start + bi * 4,     vtx_start + bi * 4 + 4, vtx_start + bi * 4 + 1,
                    vtx_start + bi * 4 + 4, vtx_start + bi * 4,     vtx_start + bi * 4 + 2,
                    vtx_start + bi * 4 + 4, vtx_start + bi * 4 + 2, vtx_start + bi * 4 + 5,
                    vtx_start + bi * 4 + 2, vtx_start + bi * 4 + 3, vtx_start + bi * 4 + 5,
                });
            }
        }

        return builder.build();
    }
};

pub const Triangles = struct {
    vertexes: []Vertex,
    indices: []u16,
    bounds: Rect.Physical,

    pub const empty = Triangles{
        .vertexes = &.{},
        .indices = &.{},
        .bounds = .{},
    };

    /// A builder for Triangles that assumes the exact number of
    /// vertexes and indices is known
    pub const Builder = struct {
        vertexes: std.ArrayListUnmanaged(Vertex),
        indices: std.ArrayListUnmanaged(u16),
        /// w and h is max_x and max_y
        bounds: Rect.Physical = .{
            .x = math.floatMax(f32),
            .y = math.floatMax(f32),
            .w = -math.floatMax(f32),
            .h = -math.floatMax(f32),
        },

        pub fn init(allocator: std.mem.Allocator, vtx_count: usize, idx_count: usize) std.mem.Allocator.Error!Builder {
            std.debug.assert(vtx_count >= 3);
            std.debug.assert(idx_count % 3 == 0);
            return .{
                .vertexes = try .initCapacity(allocator, vtx_count),
                .indices = try .initCapacity(allocator, idx_count),
            };
        }

        pub fn deinit(self: *Builder, allocator: std.mem.Allocator) void {
            // NOTE: Should be in the opposite order to `init`
            self.indices.deinit(allocator);
            self.vertexes.deinit(allocator);
            self.* = undefined;
        }

        /// Appends a vertex and updates the bounds
        pub fn appendVertex(self: *Builder, v: Vertex) void {
            self.vertexes.appendAssumeCapacity(v);
            self.bounds.x = @min(self.bounds.x, v.pos.x);
            self.bounds.y = @min(self.bounds.y, v.pos.y);
            self.bounds.w = @max(self.bounds.w, v.pos.x);
            self.bounds.h = @max(self.bounds.h, v.pos.y);
        }

        /// Triangles must be counter-clockwise (y going down) to avoid backface culling
        ///
        /// Asserts that points is a multiple of 3
        pub fn appendTriangles(self: *Builder, points: []const u16) void {
            std.debug.assert(points.len % 3 == 0);
            self.indices.appendSliceAssumeCapacity(points);
        }

        /// Asserts that the entire array has been filled
        ///
        /// The memory ownership is transferred to `Triangles`.
        /// making `Builder.deinit` unnecessary, but safe, to call
        pub fn build(self: *Builder) Triangles {
            std.debug.assert(self.vertexes.items.len == self.vertexes.capacity);
            std.debug.assert(self.indices.items.len == self.indices.capacity);
            defer self.* = .{ .vertexes = .empty, .indices = .empty };
            // Ownership is transferred as the the full allocated slices are returned
            return self.build_unowned();
        }

        /// Creates `Triangles`, ignoring any extra capacity.
        ///
        /// Calling `Triangles.deinit` is invalid and `Builder.deinit`
        /// should always be called instead
        pub fn build_unowned(self: *Builder) Triangles {
            return .{
                .vertexes = self.vertexes.items,
                .indices = self.indices.items,
                // convert bounds w/h back to width/height
                .bounds = self.bounds.toPoint(.{
                    .x = self.bounds.w,
                    .y = self.bounds.h,
                }),
            };
        }
    };

    pub fn dupe(self: *const Triangles, allocator: std.mem.Allocator) std.mem.Allocator.Error!Triangles {
        return .{
            .vertexes = try allocator.dupe(Vertex, self.vertexes),
            .indices = try allocator.dupe(u16, self.indices),
            .bounds = self.bounds,
        };
    }

    pub fn deinit(self: *Triangles, allocator: std.mem.Allocator) void {
        allocator.free(self.indices);
        allocator.free(self.vertexes);
        self.* = undefined;
    }

    /// Multiply `col` into vertex colors.
    pub fn color(self: *Triangles, col: Color) void {
        if (col.r == 0xff and col.g == 0xff and col.b == 0xff and col.a == 0xff)
            return;

        const pma_col: Color.PMA = .fromColor(col);
        for (self.vertexes) |*v| {
            v.col = v.col.multiply(pma_col);
        }
    }

    /// Set uv coords of vertexes according to position in r (with r_uv coords
    /// at corners), clamped to 0-1.
    pub fn uvFromRectuv(self: *Triangles, r: Rect.Physical, r_uv: Rect) void {
        for (self.vertexes) |*v| {
            const xfrac = (v.pos.x - r.x) / r.w;
            v.uv[0] = std.math.clamp(r_uv.x + xfrac * (r_uv.w - r_uv.x), 0, 1);

            const yfrac = (v.pos.y - r.y) / r.h;
            v.uv[1] = std.math.clamp(r_uv.y + yfrac * (r_uv.h - r_uv.y), 0, 1);
        }
    }

    /// Rotate vertexes around origin by radians (positive clockwise).
    pub fn rotate(self: *Triangles, origin: Point.Physical, radians: f32) void {
        if (radians == 0) return;

        const cos = @cos(radians);
        const sin = @sin(radians);

        for (self.vertexes) |*v| {
            // get vector from origin to point
            const d = v.pos.diff(origin);

            // rotate vector
            const rotated: Point.Physical = .{
                .x = d.x * cos - d.y * sin,
                .y = d.x * sin + d.y * cos,
            };

            v.pos = origin.plus(rotated);
        }

        // recalc bounds
        var points: [4]Point.Physical = .{
            self.bounds.topLeft(),
            self.bounds.topRight(),
            self.bounds.bottomRight(),
            self.bounds.bottomLeft(),
        };

        for (&points) |*p| {
            // get vector from origin to point
            const d = p.diff(origin);

            // rotate vector
            const rotated: Point.Physical = .{
                .x = d.x * cos - d.y * sin,
                .y = d.x * sin + d.y * cos,
            };

            p.* = origin.plus(rotated);
        }

        self.bounds.x = @min(points[0].x, points[1].x, points[2].x, points[3].x);
        self.bounds.y = @min(points[0].y, points[1].y, points[2].y, points[3].y);
        self.bounds.w = @max(points[0].x, points[1].x, points[2].x, points[3].x);
        self.bounds.w -= self.bounds.x;
        self.bounds.h = @max(points[0].y, points[1].y, points[2].y, points[3].y);
        self.bounds.h -= self.bounds.y;
    }
};

pub fn renderTriangles(triangles: Triangles, tex: ?Texture) Backend.GenericError!void {
    if (triangles.vertexes.len == 0) {
        return;
    }

    if (dvui.clipGet().empty()) {
        return;
    }

    const cw = currentWindow();

    if (!cw.render_target.rendering) {
        const tri_copy = try triangles.dupe(cw.arena());
        const cmd = RenderCommand{ .snap = cw.snap_to_pixels, .clip = clipGet(), .cmd = .{ .triangles = .{ .tri = tri_copy, .tex = tex } } };

        var sw = cw.subwindowCurrent();
        try sw.render_cmds.append(cmd);
        return;
    }

    const clipr: ?Rect.Physical = if (triangles.bounds.clippedBy(clipGet())) clipGet().offsetNegPoint(cw.render_target.offset) else null;

    if (cw.render_target.offset.nonZero()) {
        const offset = cw.render_target.offset;
        for (triangles.vertexes) |*v| {
            v.pos = v.pos.diff(offset);
        }
    }

    try cw.backend.drawClippedTriangles(tex, triangles.vertexes, triangles.indices, clipr);
}

/// Called by floating widgets to participate in subwindow stacking - the order
/// in which multiple subwindows are drawn and which subwindow mouse events are
/// tagged with.
///
/// Only valid between `Window.begin`and `Window.end`.
pub fn subwindowAdd(id: WidgetId, rect: Rect, rect_pixels: Rect.Physical, modal: bool, stay_above_parent_window: ?WidgetId) std.mem.Allocator.Error!void {
    const cw = currentWindow();
    const arena = cw.arena();

    for (cw.subwindows.items) |*sw| {
        if (id == sw.id) {
            // this window was here previously, just update data, so it stays in the same place in the stack
            sw.used = true;
            sw.rect = rect;
            sw.rect_pixels = rect_pixels;
            sw.modal = modal;
            sw.stay_above_parent_window = stay_above_parent_window;

            if (sw.render_cmds.items.len > 0 or sw.render_cmds_after.items.len > 0) {
                log.warn("subwindowAdd {x} is clearing some drawing commands (did you try to draw between subwindowCurrentSet and subwindowAdd?)\n", .{id});
            }

            sw.render_cmds = std.ArrayList(RenderCommand).init(arena);
            sw.render_cmds_after = std.ArrayList(RenderCommand).init(arena);
            return;
        }
    }

    // haven't seen this window before
    const sw = Window.Subwindow{ .id = id, .rect = rect, .rect_pixels = rect_pixels, .modal = modal, .stay_above_parent_window = stay_above_parent_window, .render_cmds = std.ArrayList(RenderCommand).init(arena), .render_cmds_after = std.ArrayList(RenderCommand).init(arena) };
    if (stay_above_parent_window) |subwin_id| {
        // it wants to be above subwin_id
        var i: usize = 0;
        while (i < cw.subwindows.items.len and cw.subwindows.items[i].id != subwin_id) {
            i += 1;
        }

        if (i < cw.subwindows.items.len) {
            i += 1;
        }

        // i points just past subwin_id, go until we run out of subwindows that want to be on top of this subwin_id
        while (i < cw.subwindows.items.len and cw.subwindows.items[i].stay_above_parent_window == subwin_id) {
            i += 1;
        }

        // i points just past all subwindows that want to be on top of this subwin_id
        try cw.subwindows.insert(i, sw);
    } else {
        // just put it on the top
        try cw.subwindows.append(sw);
    }
}

pub const subwindowCurrentSetReturn = struct {
    id: WidgetId,
    rect: Rect.Natural,
};

/// Used by floating windows (subwindows) to install themselves as the current
/// subwindow (the subwindow that widgets run now will be in).
///
/// Only valid between `Window.begin`and `Window.end`.
pub fn subwindowCurrentSet(id: WidgetId, rect: ?Rect.Natural) subwindowCurrentSetReturn {
    const cw = currentWindow();
    const ret: subwindowCurrentSetReturn = .{ .id = cw.subwindow_currentId, .rect = cw.subwindow_currentRect };
    cw.subwindow_currentId = id;
    if (rect) |r| {
        cw.subwindow_currentRect = r;
    }
    return ret;
}

/// Id of current subwindow (the one widgets run now will be in).
///
/// Only valid between `Window.begin`and `Window.end`.
pub fn subwindowCurrentId() WidgetId {
    const cw = currentWindow();
    return cw.subwindow_currentId;
}

/// Optional features you might want when doing a mouse/touch drag.
pub const DragStartOptions = struct {
    /// Use this cursor from when a drag starts to when it ends.
    cursor: ?enums.Cursor = null,

    /// Offset of point of interest from the mouse.  Useful during a drag to
    /// locate where to move the point of interest.
    offset: Point.Physical = .{},

    /// Used for cross-widget dragging.  See `draggingName`.
    name: []const u8 = "",
};

/// Prepare for a possible mouse drag.  This will detect a drag, and also a
/// normal click (mouse down and up without a drag).
///
/// * `dragging` will return a Point once mouse motion has moved at least 3
/// natural pixels away from p.
///
/// * if cursor is non-null and a drag starts, use that cursor while dragging
///
/// * offset given here can be retrieved later with `dragOffset` - example is
/// dragging bottom right corner of floating window.  The drag can start
/// anywhere in the hit area (passing the offset to the true corner), then
/// during the drag, the `dragOffset` is added to the current mouse location to
/// recover where to move the true corner.
///
/// See `dragStart` to immediately start a drag.
///
/// Only valid between `Window.begin`and `Window.end`.
pub fn dragPreStart(p: Point.Physical, options: DragStartOptions) void {
    const cw = currentWindow();
    cw.drag_state = .prestart;
    cw.drag_pt = p;
    cw.drag_offset = options.offset;
    cw.cursor_dragging = options.cursor;
    cw.drag_name = options.name;
}

/// Start a mouse drag from p.  Use when only dragging is possible (normal
/// click would do nothing), otherwise use `dragPreStart`.
///
/// * if cursor is non-null, use that cursor while dragging
///
/// * offset given here can be retrieved later with `dragOffset` - example is
/// dragging bottom right corner of floating window.  The drag can start
/// anywhere in the hit area (passing the offset to the true corner), then
/// during the drag, the `dragOffset` is added to the current mouse location to
/// recover where to move the true corner.
///
/// Only valid between `Window.begin`and `Window.end`.
pub fn dragStart(p: Point.Physical, options: DragStartOptions) void {
    const cw = currentWindow();
    cw.drag_state = .dragging;
    cw.drag_pt = p;
    cw.drag_offset = options.offset;
    cw.cursor_dragging = options.cursor;
    cw.drag_name = options.name;
}

/// Get offset previously given to `dragPreStart` or `dragStart`.  See those.
///
/// Only valid between `Window.begin`and `Window.end`.
pub fn dragOffset() Point.Physical {
    const cw = currentWindow();
    return cw.drag_offset;
}

/// If a mouse drag is happening, return the pixel difference to p from the
/// previous dragging call or the drag starting location (from `dragPreStart`
/// or `dragStart`).  Otherwise return null, meaning a drag hasn't started yet.
///
/// Only valid between `Window.begin`and `Window.end`.
pub fn dragging(p: Point.Physical) ?Point.Physical {
    const cw = currentWindow();
    switch (cw.drag_state) {
        .none => return null,
        .dragging => {
            const dp = p.diff(cw.drag_pt);
            cw.drag_pt = p;
            return dp;
        },
        .prestart => {
            const dp = p.diff(cw.drag_pt);
            const dps = dp.scale(1 / windowNaturalScale(), Point.Natural);
            if (@abs(dps.x) > 3 or @abs(dps.y) > 3) {
                cw.drag_pt = p;
                cw.drag_state = .dragging;
                return dp;
            } else {
                return null;
            }
        },
    }
}

/// True if `dragging` and `dragStart` (or `dragPreStart`) was given name.
///
/// Useful for cross-widget drags.
///
/// Only valid between `Window.begin`and `Window.end`.
pub fn draggingName(name: []const u8) bool {
    const cw = currentWindow();
    return cw.drag_state == .dragging and cw.drag_name.len > 0 and std.mem.eql(u8, name, cw.drag_name);
}

/// Stop any mouse drag.
///
/// Only valid between `Window.begin`and `Window.end`.
pub fn dragEnd() void {
    const cw = currentWindow();
    cw.drag_state = .none;
}

/// The difference between the final mouse position this frame and last frame.
/// Use `mouseTotalMotion().nonZero()` to detect if any mouse motion has occurred.
///
/// Only valid between `Window.begin`and `Window.end`.
pub fn mouseTotalMotion() Point.Physical {
    const cw = currentWindow();
    return .diff(cw.mouse_pt, cw.mouse_pt_prev);
}

/// Used to track which widget holds mouse capture.
pub const CaptureMouse = struct {
    /// widget ID
    id: WidgetId,
    /// physical pixels (aka capture zone)
    rect: Rect.Physical,
    /// subwindow id the widget with capture is in
    subwindow_id: WidgetId,
};
/// Capture the mouse for this widget's data.
/// (i.e. `eventMatch` return true for this widget and false for all others)
/// and capture is explicitly released when passing `null`.
///
/// Tracks the widget's id / subwindow / rect, so that `.position` mouse events can still
/// be presented to widgets who's rect overlap with the widget holding the capture.
/// (which is what you would expect for e.g. background highlight)
///
/// Only valid between `Window.begin`and `Window.end`.
pub fn captureMouse(wd: ?*WidgetData) void {
    const cm = if (wd) |data| CaptureMouse{
        .id = data.id,
        .rect = data.borderRectScale().r,
        .subwindow_id = subwindowCurrentId(),
    } else null;
    captureMouseCustom(cm);
}
/// In most cases, use `captureMouse` but if you want to customize the
/// "capture zone" you can use this function instead.
///
/// Only valid between `Window.begin`and `Window.end`.
pub fn captureMouseCustom(cm: ?CaptureMouse) void {
    const cw = currentWindow();
    cw.capture = cm;
    if (cm != null) {
        cw.captured_last_frame = true;
    }
}
/// If the widget ID passed has mouse capture, this maintains that capture for
/// the next frame.  This is usually called for you in `WidgetData.init`.
///
/// This can be called every frame regardless of capture.
///
/// Only valid between `Window.begin`and `Window.end`.
pub fn captureMouseMaintain(cm: CaptureMouse) void {
    const cw = currentWindow();
    if (cw.capture != null and cw.capture.?.id == cm.id) {
        // to maintain capture, we must be on or above the
        // top modal window
        var i = cw.subwindows.items.len;
        while (i > 0) : (i -= 1) {
            const sw = &cw.subwindows.items[i - 1];
            if (sw.id == cw.subwindow_currentId) {
                // maintaining capture
                // either our floating window is above the top modal
                // or there are no floating modal windows
                cw.capture.?.rect = cm.rect;
                cw.captured_last_frame = true;
                return;
            } else if (sw.modal) {
                // found modal before we found current
                // cancel the capture, and cancel
                // any drag being done
                captureMouse(null);
                dragEnd();
                return;
            }
        }
    }
}

/// Test if the passed widget ID currently has mouse capture.
///
/// Only valid between `Window.begin`and `Window.end`.
pub fn captured(id: WidgetId) bool {
    if (captureMouseGet()) |cm| {
        return id == cm.id;
    }
    return false;
}

/// Get the widget ID that currently has mouse capture or null if none.
///
/// Only valid between `Window.begin`and `Window.end`.
pub fn captureMouseGet() ?CaptureMouse {
    return currentWindow().capture;
}

/// Get current screen rectangle in pixels that drawing is being clipped to.
///
/// Only valid between `Window.begin`and `Window.end`.
pub fn clipGet() Rect.Physical {
    return currentWindow().clipRect;
}

/// Intersect the given physical rect with the current clipping rect and set
/// as the new clipping rect.
///
/// Returns the previous clipping rect, use clipSet to restore it.
///
/// Only valid between `Window.begin`and `Window.end`.
pub fn clip(new: Rect.Physical) Rect.Physical {
    const cw = currentWindow();
    const ret = cw.clipRect;
    clipSet(cw.clipRect.intersect(new));
    return ret;
}

/// Set the current clipping rect to the given physical rect.
///
/// Only valid between `Window.begin`and `Window.end`.
pub fn clipSet(r: Rect.Physical) void {
    currentWindow().clipRect = r;
}

/// Set snap_to_pixels setting.  If true:
/// * fonts are rendered at @floor(font.size)
/// * drawing is generally rounded to the nearest pixel
///
/// Returns the previous setting.
///
/// Only valid between `Window.begin`and `Window.end`.
pub fn snapToPixelsSet(snap: bool) bool {
    const cw = currentWindow();
    const old = cw.snap_to_pixels;
    cw.snap_to_pixels = snap;
    return old;
}

/// Get current snap_to_pixels setting.  See `snapToPixelsSet`.
///
/// Only valid between `Window.begin`and `Window.end`.
pub fn snapToPixels() bool {
    const cw = currentWindow();
    return cw.snap_to_pixels;
}

/// Requests another frame to be shown.
///
/// This only matters if you are using dvui to manage the framerate (by calling
/// `Window.waitTime` and using the return value to wait with event
/// interruption - for example `sdl_backend.waitEventTimeout` at the end of each
/// frame).
///
/// src and id are for debugging, which is enabled by calling
/// `Window.debugRefresh(true)`.  The debug window has a toggle button for this.
///
/// Can be called from any thread.
///
/// If called from non-GUI thread or outside `Window.begin`/`Window.end`, you must
/// pass a pointer to the Window you want to refresh.  In that case dvui will
/// go through the backend because the gui thread might be waiting.
pub fn refresh(win: ?*Window, src: std.builtin.SourceLocation, id: ?WidgetId) void {
    if (win) |w| {
        // we are being called from non gui thread, the gui thread might be
        // sleeping, so need to trigger a wakeup via the backend
        w.refreshBackend(src, id);
    } else {
        if (current_window) |cw| {
            cw.refreshWindow(src, id);
        } else {
            log.err("{s}:{d} refresh current_window was null, pass a *Window as first parameter if calling from other thread or outside window.begin()/end()", .{ src.file, src.line });
        }
    }
}

/// Get the textual content of the system clipboard.  Caller must copy.
///
/// Only valid between `Window.begin`and `Window.end`.
pub fn clipboardText() Backend.GenericError![]const u8 {
    const cw = currentWindow();
    return cw.backend.clipboardText();
}

/// Set the textual content of the system clipboard.
///
/// Only valid between `Window.begin`and `Window.end`.
pub fn clipboardTextSet(text: []const u8) Backend.GenericError!void {
    const cw = currentWindow();
    try cw.backend.clipboardTextSet(text);
}

/// Ask the system to open the given url.
///
/// Only valid between `Window.begin`and `Window.end`.
pub fn openURL(url: []const u8) Backend.GenericError!void {
    const cw = currentWindow();
    try cw.backend.openURL(url);
}

/// Seconds elapsed between last frame and current.  This value can be quite
/// high after a period with no user interaction.
///
/// Only valid between `Window.begin`and `Window.end`.
pub fn secondsSinceLastFrame() f32 {
    return currentWindow().secs_since_last_frame;
}

/// Average frames per second over the past 30 frames.
///
/// Only valid between `Window.begin`and `Window.end`.
pub fn FPS() f32 {
    return currentWindow().FPS();
}

/// Get the Widget that would be the parent of a new widget.
///
/// ```zig
/// dvui.parentGet().extendId(@src(), id_extra)
/// ```
/// is how new widgets get their id, and can be used to make a unique id without
/// making a widget.
///
/// Only valid between `Window.begin`and `Window.end`.
pub fn parentGet() Widget {
    return currentWindow().wd.parent;
}

/// Make w the new parent widget.  See `parentGet`.
///
/// Only valid between `Window.begin`and `Window.end`.
pub fn parentSet(w: Widget) void {
    const cw = currentWindow();
    cw.wd.parent = w;
}

/// Make a previous parent widget the current parent.
///
/// Pass the current parent's id.  This is used to detect a coding error where
/// a widget's `.deinit()` was accidentally not called.
///
/// Only valid between `Window.begin`and `Window.end`.
pub fn parentReset(id: WidgetId, w: Widget) void {
    const cw = currentWindow();
    const actual_current = cw.wd.parent.data().id;
    if (id != actual_current) {
        cw.debug_widget_id = actual_current;

        var wd = cw.wd.parent.data();

        log.err("widget is not closed within its parent. did you forget to call `.deinit()`?", .{});

        while (true) : (wd = wd.parent.data()) {
            log.err("  {s}:{d} {s} {x}{s}", .{
                wd.src.file,
                wd.src.line,
                wd.options.name orelse "???",
                wd.id,
                if (wd.id == cw.wd.id) "\n" else "",
            });

            if (wd.id == cw.wd.id) {
                // got to base Window
                break;
            }
        }
    }
    cw.wd.parent = w;
}

/// Set if dvui should immediately render, and return the previous setting.
///
/// If false, the render functions defer until `Window.end`.
///
/// Only valid between `Window.begin`and `Window.end`.
pub fn renderingSet(r: bool) bool {
    const cw = currentWindow();
    const ret = cw.render_target.rendering;
    cw.render_target.rendering = r;
    return ret;
}

/// Get the OS window size in natural pixels.  Physical pixels might be more on
/// a hidpi screen or if the user has content scaling.  See `windowRectPixels`.
///
/// Natural pixels is the unit for subwindow sizing and placement.
///
/// Only valid between `Window.begin`and `Window.end`.
pub fn windowRect() Rect.Natural {
    // Window.wd.rect is the definition of natural
    return .cast(currentWindow().wd.rect);
}

/// Get the OS window size in pixels.  See `windowRect`.
///
/// Pixels is the unit for rendering and user input.
///
/// Only valid between `Window.begin`and `Window.end`.
pub fn windowRectPixels() Rect.Physical {
    return currentWindow().rect_pixels;
}

/// Get the Rect and scale factor for the OS window.  The Rect is in pixels,
/// and the scale factor is how many pixels per natural pixel.  See
/// `windowRect`.
///
/// Only valid between `Window.begin`and `Window.end`.
pub fn windowRectScale() RectScale {
    return currentWindow().rectScale();
}

/// The natural scale is how many pixels per natural pixel.  Useful for
/// converting between user input and subwindow size/position.  See
/// `windowRect`.
///
/// Only valid between `Window.begin`and `Window.end`.
pub fn windowNaturalScale() f32 {
    return currentWindow().natural_scale;
}

/// True if this is the first frame we've seen this widget id, meaning we don't
/// know its min size yet.  The widget will record its min size in `.deinit()`.
///
/// If a widget is not seen for a frame, its min size will be forgotten and
/// firstFrame will return true the next frame we see it.
///
/// Only valid between `Window.begin`and `Window.end`.
pub fn firstFrame(id: WidgetId) bool {
    return minSizeGet(id) == null;
}

/// Get the min size recorded for id from last frame or null if id was not seen
/// last frame.
///
/// Usually you want `minSize` to combine min size from last frame with a min
/// size provided by the user code.
///
/// Only valid between `Window.begin`and `Window.end`.
pub fn minSizeGet(id: WidgetId) ?Size {
    return currentWindow().min_sizes.get(id);
}

/// Return the maximum of min_size and the min size for id from last frame.
///
/// See `minSizeGet` to get only the min size from last frame.
///
/// Only valid between `Window.begin`and `Window.end`.
pub fn minSize(id: WidgetId, min_size: Size) Size {
    var size = min_size;

    // Need to take the max of both given and previous.  ScrollArea could be
    // passed a min size Size{.w = 0, .h = 200} meaning to get the width from the
    // previous min size.
    if (minSizeGet(id)) |ms| {
        size = Size.max(size, ms);
    }

    return size;
}

/// Make a unique id from `src` and `id_extra`, possibly starting with start
/// (usually a parent widget id).  This is how the initial parent widget id is
/// created, and also toasts and dialogs from other threads.
///
/// See `Widget.extendId` which calls this with the widget id as start.
///
/// ```zig
/// dvui.parentGet().extendId(@src(), id_extra)
/// ```
/// is how new widgets get their id, and can be used to make a unique id without
/// making a widget.
pub fn hashSrc(start: ?WidgetId, src: std.builtin.SourceLocation, id_extra: usize) WidgetId {
    var hash = fnv.init();
    if (start) |s| {
        hash.value = s.asU64();
    }
    hash.update(std.mem.asBytes(&src.module.ptr));
    hash.update(std.mem.asBytes(&src.file.ptr));
    hash.update(std.mem.asBytes(&src.line));
    hash.update(std.mem.asBytes(&src.column));
    hash.update(std.mem.asBytes(&id_extra));
    return @enumFromInt(hash.final());
}

/// Make a new id by combining id with the contents of key.  This is how dvui
/// tracks things in `dataGet`/`dataSet`, `animation`, and `timer`.
pub fn hashIdKey(id: WidgetId, key: []const u8) u64 {
    var h = fnv.init();
    h.value = id.asU64();
    h.update(key);
    return h.final();
}

/// Set key/value pair for given id.
///
/// Can be called from any thread.
///
/// If called from non-GUI thread or outside `Window.begin`/`Window.end`, you must
/// pass a pointer to the `Window` you want to add the data to.
///
/// Stored data with the same id/key will be freed at next `win.end()`.
///
/// If you want to store the contents of a slice, use `dataSetSlice`.
pub fn dataSet(win: ?*Window, id: WidgetId, key: []const u8, data: anytype) void {
    dataSetAdvanced(win, id, key, data, false, 1);
}

/// Set key/value pair for given id, copying the slice contents. Can be passed
/// a slice or pointer to an array.
///
/// Can be called from any thread.
///
/// Stored data with the same id/key will be freed at next `win.end()`.
///
/// If called from non-GUI thread or outside `Window.begin`/`Window.end`, you must
/// pass a pointer to the `Window` you want to add the data to.
pub fn dataSetSlice(win: ?*Window, id: WidgetId, key: []const u8, data: anytype) void {
    dataSetSliceCopies(win, id, key, data, 1);
}

/// Same as `dataSetSlice`, but will copy data `num_copies` times all concatenated
/// into a single slice.  Useful to get dvui to allocate a specific number of
/// entries that you want to fill in after.
pub fn dataSetSliceCopies(win: ?*Window, id: WidgetId, key: []const u8, data: anytype, num_copies: usize) void {
    const dt = @typeInfo(@TypeOf(data));
    if (dt == .pointer and dt.pointer.size == .slice) {
        if (dt.pointer.sentinel()) |s| {
            dataSetAdvanced(win, id, key, @as([:s]dt.pointer.child, @constCast(data)), true, num_copies);
        } else {
            dataSetAdvanced(win, id, key, @as([]dt.pointer.child, @constCast(data)), true, num_copies);
        }
    } else if (dt == .pointer and dt.pointer.size == .one and @typeInfo(dt.pointer.child) == .array) {
        const child_type = @typeInfo(dt.pointer.child);
        if (child_type.array.sentinel()) |s| {
            dataSetAdvanced(win, id, key, @as([:s]child_type.array.child, @constCast(data)), true, num_copies);
        } else {
            dataSetAdvanced(win, id, key, @as([]child_type.array.child, @constCast(data)), true, num_copies);
        }
    } else {
        @compileError("dataSetSlice needs a slice or pointer to array, given " ++ @typeName(@TypeOf(data)));
    }
}

/// Set key/value pair for given id.
///
/// Can be called from any thread.
///
/// If called from non-GUI thread or outside `Window.begin`/`Window.end`, you must
/// pass a pointer to the `Window` you want to add the data to.
///
/// Stored data with the same id/key will be freed at next `win.end()`.
///
/// If `copy_slice` is true, data must be a slice or pointer to array, and the
/// contents are copied into internal storage. If false, only the slice itself
/// (ptr and len) and stored.
pub fn dataSetAdvanced(win: ?*Window, id: WidgetId, key: []const u8, data: anytype, comptime copy_slice: bool, num_copies: usize) void {
    if (win) |w| {
        // we are being called from non gui thread or outside begin()/end()
        w.dataSetAdvanced(id, key, data, copy_slice, num_copies);
    } else {
        if (current_window) |cw| {
            cw.dataSetAdvanced(id, key, data, copy_slice, num_copies);
        } else {
            @panic("dataSet current_window was null, pass a *Window as first parameter if calling from other thread or outside window.begin()/end()");
        }
    }
}

/// Retrieve the value for given key associated with id.
///
/// Can be called from any thread.
///
/// If called from non-GUI thread or outside `Window.begin`/`Window.end`, you must
/// pass a pointer to the `Window` you want to add the data to.
///
/// If you want a pointer to the stored data, use `dataGetPtr`.
///
/// If you want to get the contents of a stored slice, use `dataGetSlice`.
pub fn dataGet(win: ?*Window, id: WidgetId, key: []const u8, comptime T: type) ?T {
    if (dataGetInternal(win, id, key, T, false)) |bytes| {
        return @as(*T, @alignCast(@ptrCast(bytes.ptr))).*;
    } else {
        return null;
    }
}

/// Retrieve the value for given key associated with id.  If no value was stored, store default and then return it.
///
/// Can be called from any thread.
///
/// If called from non-GUI thread or outside `Window.begin`/`Window.end`, you must
/// pass a pointer to the `Window` you want to add the data to.
///
/// If you want a pointer to the stored data, use `dataGetPtrDefault`.
///
/// If you want to get the contents of a stored slice, use `dataGetSlice`.
pub fn dataGetDefault(win: ?*Window, id: WidgetId, key: []const u8, comptime T: type, default: T) T {
    if (dataGetInternal(win, id, key, T, false)) |bytes| {
        return @as(*T, @alignCast(@ptrCast(bytes.ptr))).*;
    } else {
        dataSet(win, id, key, default);
        return default;
    }
}

/// Retrieve a pointer to the value for given key associated with id.  If no
/// value was stored, store default and then return a pointer to the stored
/// value.
///
/// Can be called from any thread.
///
/// If called from non-GUI thread or outside `Window.begin`/`Window.end`, you must
/// pass a pointer to the `Window` you want to add the data to.
///
/// Returns a pointer to internal storage, which will be freed after a frame
/// where there is no call to any `dataGet`/`dataSet` functions for that id/key
/// combination.
///
/// If you want to get the contents of a stored slice, use `dataGetSlice`.
pub fn dataGetPtrDefault(win: ?*Window, id: WidgetId, key: []const u8, comptime T: type, default: T) *T {
    if (dataGetPtr(win, id, key, T)) |ptr| {
        return ptr;
    } else {
        dataSet(win, id, key, default);
        return dataGetPtr(win, id, key, T).?;
    }
}

/// Retrieve a pointer to the value for given key associated with id.
///
/// Can be called from any thread.
///
/// If called from non-GUI thread or outside `Window.begin`/`Window.end`, you must
/// pass a pointer to the `Window` you want to add the data to.
///
/// Returns a pointer to internal storage, which will be freed after a frame
/// where there is no call to any `dataGet`/`dataSet` functions for that id/key
/// combination.
///
/// If you want to get the contents of a stored slice, use `dataGetSlice`.
pub fn dataGetPtr(win: ?*Window, id: WidgetId, key: []const u8, comptime T: type) ?*T {
    if (dataGetInternal(win, id, key, T, false)) |bytes| {
        return @as(*T, @alignCast(@ptrCast(bytes.ptr)));
    } else {
        return null;
    }
}

/// Retrieve slice contents for given key associated with id.
///
/// `dataSetSlice` strips const from the slice type, so always call
/// `dataGetSlice` with a mutable slice type ([]u8, not []const u8).
///
/// Can be called from any thread.
///
/// If called from non-GUI thread or outside `Window.begin`/`Window.end`, you must
/// pass a pointer to the `Window` you want to add the data to.
///
/// The returned slice points to internal storage, which will be freed after
/// a frame where there is no call to any `dataGet`/`dataSet` functions for that
/// id/key combination.
pub fn dataGetSlice(win: ?*Window, id: WidgetId, key: []const u8, comptime T: type) ?T {
    const dt = @typeInfo(T);
    if (dt != .pointer or dt.pointer.size != .slice) {
        @compileError("dataGetSlice needs a slice, given " ++ @typeName(T));
    }

    if (dataGetInternal(win, id, key, T, true)) |bytes| {
        if (dt.pointer.sentinel()) |sentinel| {
            return @as([:sentinel]align(@alignOf(dt.pointer.child)) dt.pointer.child, @alignCast(@ptrCast(std.mem.bytesAsSlice(dt.pointer.child, bytes[0 .. bytes.len - @sizeOf(dt.pointer.child)]))));
        } else {
            return @as([]align(@alignOf(dt.pointer.child)) dt.pointer.child, @alignCast(std.mem.bytesAsSlice(dt.pointer.child, bytes)));
        }
    } else {
        return null;
    }
}

/// Retrieve slice contents for given key associated with id.
///
/// If the id/key doesn't exist yet, store the default slice into internal
/// storage, and then return the internal storage slice.
///
/// Can be called from any thread.
///
/// If called from non-GUI thread or outside `Window.begin`/`Window.end`, you must
/// pass a pointer to the `Window` you want to add the data to.
///
/// The returned slice points to internal storage, which will be freed after
/// a frame where there is no call to any `dataGet`/`dataSet` functions for that
/// id/key combination.
pub fn dataGetSliceDefault(win: ?*Window, id: WidgetId, key: []const u8, comptime T: type, default: []const @typeInfo(T).pointer.child) T {
    return dataGetSlice(win, id, key, T) orelse blk: {
        dataSetSlice(win, id, key, default);
        break :blk dataGetSlice(win, id, key, T).?;
    };
}

// returns the backing slice of bytes if we have it
pub fn dataGetInternal(win: ?*Window, id: WidgetId, key: []const u8, comptime T: type, slice: bool) ?[]u8 {
    if (win) |w| {
        // we are being called from non gui thread or outside begin()/end()
        return w.dataGetInternal(id, key, T, slice);
    } else {
        if (current_window) |cw| {
            return cw.dataGetInternal(id, key, T, slice);
        } else {
            @panic("dataGet current_window was null, pass a *Window as first parameter if calling from other thread or outside window.begin()/end()");
        }
    }
}

/// Remove key (and data if any) for given id.  The data will be freed at next
/// `win.end()`.
///
/// Can be called from any thread.
///
/// If called from non-GUI thread or outside `Window.begin`/`Window.end`, you must
/// pass a pointer to the `Window` you want to add the dialog to.
pub fn dataRemove(win: ?*Window, id: WidgetId, key: []const u8) void {
    if (win) |w| {
        // we are being called from non gui thread or outside begin()/end()
        return w.dataRemove(id, key);
    } else {
        if (current_window) |cw| {
            return cw.dataRemove(id, key);
        } else {
            @panic("dataRemove current_window was null, pass a *Window as first parameter if calling from other thread or outside window.begin()/end()");
        }
    }
}

/// Return a rect that fits inside avail given the options. avail wins over
/// `min_size`.
pub fn placeIn(avail: Rect, min_size: Size, e: Options.Expand, g: Options.Gravity) Rect {
    var size = min_size;

    // you never get larger than available
    size.w = @min(size.w, avail.w);
    size.h = @min(size.h, avail.h);

    switch (e) {
        .none => {},
        .horizontal => {
            size.w = avail.w;
        },
        .vertical => {
            size.h = avail.h;
        },
        .both => {
            size = avail.size();
        },
        .ratio => {
            if (min_size.w > 0 and min_size.h > 0 and avail.w > 0 and avail.h > 0) {
                const ratio = min_size.w / min_size.h;
                if (min_size.w > avail.w or min_size.h > avail.h) {
                    // contracting
                    const wratio = avail.w / min_size.w;
                    const hratio = avail.h / min_size.h;
                    if (wratio < hratio) {
                        // width is constraint
                        size.w = avail.w;
                        size.h = @min(avail.h, wratio * min_size.h);
                    } else {
                        // height is constraint
                        size.h = avail.h;
                        size.w = @min(avail.w, hratio * min_size.w);
                    }
                } else {
                    // expanding
                    const aratio = (avail.w - size.w) / (avail.h - size.h);
                    if (aratio > ratio) {
                        // height is constraint
                        size.w = @min(avail.w, avail.h * ratio);
                        size.h = avail.h;
                    } else {
                        // width is constraint
                        size.w = avail.w;
                        size.h = @min(avail.h, avail.w / ratio);
                    }
                }
            }
        },
    }

    var r = avail.shrinkToSize(size);
    r.x = avail.x + g.x * (avail.w - r.w);
    r.y = avail.y + g.y * (avail.h - r.h);

    return r;
}

/// Get the slice of `Event`s for this frame.
///
/// Only valid between `Window.begin`and `Window.end`.
pub fn events() []Event {
    return currentWindow().events.items;
}

/// Wrapper around `eventMatch` for normal usage.
///
/// Only valid between `Window.begin`and `Window.end`.
pub fn eventMatchSimple(e: *Event, wd: *WidgetData) bool {
    return eventMatch(e, .{ .id = wd.id, .r = wd.borderRectScale().r });
}

/// Data for matching events to widgets.  See `eventMatch`.
pub const EventMatchOptions = struct {
    /// Id of widget, used to route non pointer events based on focus.
    id: WidgetId,

    /// Physical pixel rect used to match pointer events.
    r: Rect.Physical,

    /// true means match all focus-based events routed to the subwindow with
    /// id.  This is how subwindows catch things like tab if no widget in that
    /// subwindow has focus.
    cleanup: bool = false,
};

/// Should e be processed by a widget with the given id and screen rect?
///
/// This is the core event matching logic and includes keyboard focus and mouse
/// capture.  Call this on each event in `events` to know whether to process.
///
/// If asking whether an existing widget would process an event (if you are
/// wrapping a widget), that widget should have a `matchEvent` which calls this
/// internally but might extend the logic, or use that function to track state
/// (like whether a modifier key is being pressed).
///
/// Only valid between `Window.begin`and `Window.end`.
pub fn eventMatch(e: *Event, opts: EventMatchOptions) bool {
    if (e.handled) return false;

    if (e.focus_windowId) |wid| {
        // focusable event
        if (opts.cleanup) {
            // window is catching all focus-routed events that didn't get
            // processed (maybe the focus widget never showed up)
            if (wid != opts.id) {
                // not the focused window
                return false;
            }
        } else {
            if (e.focus_widgetId != opts.id) {
                // not the focused widget
                return false;
            }
        }
    }

    switch (e.evt) {
        .key => {},
        .text => {},
        .mouse => |me| {
            const capture = captureMouseGet();
            var other_capture = false;
            if (capture) |cm| blk: {
                if (me.action == .wheel_x or me.action == .wheel_y) {
                    // wheel is not affected by mouse capture
                    break :blk;
                }

                if (cm.id == opts.id) {
                    // we have capture, we get all mouse events
                    return true;
                } else {
                    // someone else has capture
                    other_capture = true;
                }
            }

            if (me.floating_win != subwindowCurrentId()) {
                // floating window is above us
                return false;
            }

            if (!opts.r.contains(me.p)) {
                // mouse not in our rect
                return false;
            }

            if (!clipGet().contains(me.p)) {
                // mouse not in clip region

                // prevents widgets that are scrolled off a
                // scroll area from processing events
                return false;
            }

            if (other_capture) {
                // someone else has capture, but otherwise we would have gotten
                // this mouse event
                if (me.action == .position and capture.?.subwindow_id == subwindowCurrentId() and !capture.?.rect.intersect(opts.r).empty()) {
                    // we might be trying to highlight a background around the widget with capture:
                    // * we are in the same subwindow
                    // * our rect overlaps with the capture rect
                    return true;
                }

                return false;
            }
        },

        .close_popup => unreachable,
        .scroll_drag => unreachable,
        .scroll_to => unreachable,
        .scroll_propagate => unreachable,
    }

    return true;
}

/// Animation state - see `animation` and `animationGet`.
///
/// start_time and `end_time` are relative to the current frame time.  At the
/// start of each frame both are reduced by the micros since the last frame.
///
/// An animation will be active thru a frame where its `end_time` is <= 0, and be
/// deleted at the beginning of the next frame.  See `spinner` for an example of
/// how to have a seamless continuous animation.
pub const Animation = struct {
    easing: *const easing.EasingFn = easing.linear,
    start_val: f32 = 0,
    end_val: f32 = 1,
    start_time: i32 = 0,
    end_time: i32,

    /// Get the interpolated value between `start_val` and `end_val`
    ///
    /// For some easing functions, this value can extend above or bellow
    /// `start_val` and `end_val`. If this is an issue, you can choose
    /// a different easing function or use `std.math.clamp`
    pub fn value(a: *const Animation) f32 {
        if (a.start_time >= 0) return a.start_val;
        if (a.done()) return a.end_val;
        const frac = @as(f32, @floatFromInt(-a.start_time)) / @as(f32, @floatFromInt(a.end_time - a.start_time));
        const t = a.easing(std.math.clamp(frac, 0, 1));
        return std.math.lerp(a.start_val, a.end_val, t);
    }

    // return true on the last frame for this animation
    pub fn done(a: *const Animation) bool {
        if (a.end_time <= 0) {
            return true;
        }

        return false;
    }
};

/// Add animation a to key associated with id.  See `Animation`.
///
/// Only valid between `Window.begin` and `Window.end`.
pub fn animation(id: WidgetId, key: []const u8, a: Animation) void {
    var cw = currentWindow();
    const h = hashIdKey(id, key);
    cw.animations.put(cw.gpa, h, a) catch |err| switch (err) {
        error.OutOfMemory => {
            log.err("animation got {!} for id {x} key {s}\n", .{ err, id, key });
        },
    };
}

/// Retrieve an animation previously added with `animation`.  See `Animation`.
///
/// Only valid between `Window.begin` and `Window.end`.
pub fn animationGet(id: WidgetId, key: []const u8) ?Animation {
    const h = hashIdKey(id, key);
    return currentWindow().animations.get(h);
}

/// Add a timer for id that will be `timerDone` on the first frame after micros
/// has passed.
///
/// Only valid between `Window.begin`and `Window.end`.
pub fn timer(id: WidgetId, micros: i32) std.mem.Allocator.Error!void {
    try currentWindow().timer(id, micros);
}

/// Return the number of micros left on the timer for id if there is one.  If
/// `timerDone`, this value will be <= 0 and represents how many micros this
/// frame is past the timer expiration.
///
/// Only valid between `Window.begin`and `Window.end`.
pub fn timerGet(id: WidgetId) ?i32 {
    if (animationGet(id, "_timer")) |a| {
        return a.end_time;
    } else {
        return null;
    }
}

/// Return true on the first frame after a timer has expired.
///
/// Only valid between `Window.begin`and `Window.end`.
pub fn timerDone(id: WidgetId) bool {
    if (timerGet(id)) |end_time| {
        if (end_time <= 0) {
            return true;
        }
    }

    return false;
}

/// Return true if `timerDone` or if there is no timer.  Useful for periodic
/// events (see Clock example in `Examples.animations`).
///
/// Only valid between `Window.begin`and `Window.end`.
pub fn timerDoneOrNone(id: WidgetId) bool {
    return timerDone(id) or (timerGet(id) == null);
}

pub const TabIndex = struct {
    windowId: WidgetId,
    widgetId: WidgetId,
    tabIndex: u16,
};

/// Set the tab order for this widget.  `tab_index` values are visited starting
/// with 1 and going up.
///
/// A zero `tab_index` means this function does nothing and the widget is not
/// added to the tab order.
///
/// A null `tab_index` means it will be visited after all normal values.  All
/// null widgets are visited in order of calling `tabIndexSet`.
///
/// Only valid between `Window.begin`and `Window.end`.
pub fn tabIndexSet(widget_id: WidgetId, tab_index: ?u16) std.mem.Allocator.Error!void {
    if (tab_index != null and tab_index.? == 0)
        return;

    var cw = currentWindow();
    const ti = TabIndex{ .windowId = cw.subwindow_currentId, .widgetId = widget_id, .tabIndex = (tab_index orelse math.maxInt(u16)) };
    try cw.tab_index.append(ti);
}

/// Move focus to the next widget in tab index order.  Uses the tab index values from last frame.
///
/// If you are calling this due to processing an event, you can pass `Event`'s num
/// and any further events will have their focus adjusted.
///
/// Only valid between `Window.begin`and `Window.end`.
pub fn tabIndexNext(event_num: ?u16) void {
    const cw = currentWindow();
    const widgetId = focusedWidgetId();
    var oldtab: ?u16 = null;
    if (widgetId != null) {
        for (cw.tab_index_prev.items) |ti| {
            if (ti.windowId == cw.focused_subwindowId and ti.widgetId == widgetId.?) {
                oldtab = ti.tabIndex;
                break;
            }
        }
    }

    // find the first widget with a tabindex greater than oldtab
    // or the first widget with lowest tabindex if oldtab is null
    var newtab: u16 = math.maxInt(u16);
    var newId: ?WidgetId = null;
    var foundFocus = false;

    for (cw.tab_index_prev.items) |ti| {
        if (ti.windowId == cw.focused_subwindowId) {
            if (ti.widgetId == widgetId) {
                foundFocus = true;
            } else if (foundFocus == true and oldtab != null and ti.tabIndex == oldtab.?) {
                // found the first widget after current that has the same tabindex
                newtab = ti.tabIndex;
                newId = ti.widgetId;
                break;
            } else if (oldtab == null or ti.tabIndex > oldtab.?) {
                if (newId == null or ti.tabIndex < newtab) {
                    newtab = ti.tabIndex;
                    newId = ti.widgetId;
                }
            }
        }
    }

    focusWidget(newId, null, event_num);
}

/// Move focus to the previous widget in tab index order.  Uses the tab index values from last frame.
///
/// If you are calling this due to processing an event, you can pass `Event`'s num
/// and any further events will have their focus adjusted.
///
/// Only valid between `Window.begin`and `Window.end`.
pub fn tabIndexPrev(event_num: ?u16) void {
    const cw = currentWindow();
    const widgetId = focusedWidgetId();
    var oldtab: ?u16 = null;
    if (widgetId != null) {
        for (cw.tab_index_prev.items) |ti| {
            if (ti.windowId == cw.focused_subwindowId and ti.widgetId == widgetId.?) {
                oldtab = ti.tabIndex;
                break;
            }
        }
    }

    // find the last widget with a tabindex less than oldtab
    // or the last widget with highest tabindex if oldtab is null
    var newtab: u16 = 1;
    var newId: ?WidgetId = null;
    var foundFocus = false;

    for (cw.tab_index_prev.items) |ti| {
        if (ti.windowId == cw.focused_subwindowId) {
            if (ti.widgetId == widgetId) {
                foundFocus = true;

                if (oldtab != null and newtab == oldtab.?) {
                    // use last widget before that has the same tabindex
                    // might be none before so we'll go to null
                    break;
                }
            } else if (oldtab == null or ti.tabIndex < oldtab.? or (!foundFocus and ti.tabIndex == oldtab.?)) {
                if (ti.tabIndex >= newtab) {
                    newtab = ti.tabIndex;
                    newId = ti.widgetId;
                }
            }
        }
    }

    focusWidget(newId, null, event_num);
}

/// Wigets that accept text input should call this on frames they have focus.
///
/// It communicates:
/// * text input should happen (maybe shows an on screen keyboard)
/// * rect on screen (position possible IME window)
///
/// Only valid between `Window.begin`and `Window.end`.
pub fn wantTextInput(r: Rect.Natural) void {
    const cw = currentWindow();
    cw.text_input_rect = r;
}

pub fn floatingMenu(src: std.builtin.SourceLocation, init_opts: FloatingMenuWidget.InitOptions, opts: Options) !*FloatingMenuWidget {
    var ret = try currentWindow().arena().create(FloatingMenuWidget);
    ret.* = FloatingMenuWidget.init(src, init_opts, opts);
    try ret.install();
    return ret;
}

pub fn floatingWindow(src: std.builtin.SourceLocation, floating_opts: FloatingWindowWidget.InitOptions, opts: Options) !*FloatingWindowWidget {
    var ret = try currentWindow().arena().create(FloatingWindowWidget);
    ret.* = FloatingWindowWidget.init(src, floating_opts, opts);
    try ret.install();
    ret.processEventsBefore();
    try ret.drawBackground();
    return ret;
}

pub fn windowHeader(str: []const u8, right_str: []const u8, openflag: ?*bool) !Rect.Physical {
    var over = try dvui.overlay(@src(), .{ .expand = .horizontal, .name = "WindowHeader" });

    try dvui.labelNoFmt(@src(), str, .{ .gravity_x = 0.5, .gravity_y = 0.5, .expand = .horizontal, .font_style = .heading, .padding = .{ .x = 6, .y = 6, .w = 6, .h = 4 } });

    if (openflag) |of| {
        if (try dvui.buttonIcon(
            @src(),
            "close",
            entypo.cross,
            .{},
            .{},
            .{ .font_style = .heading, .corner_radius = Rect.all(1000), .padding = Rect.all(2), .margin = Rect.all(2), .gravity_y = 0.5, .expand = .ratio },
        )) {
            of.* = false;
        }
    }

    try dvui.labelNoFmt(@src(), right_str, .{ .gravity_x = 1.0 });

    const evts = events();
    for (evts) |*e| {
        if (!eventMatch(e, .{ .id = over.wd.id, .r = over.wd.contentRectScale().r }))
            continue;

        if (e.evt == .mouse and e.evt.mouse.action == .press and e.evt.mouse.button.pointer()) {
            // raise this subwindow but let the press continue so the window
            // will do the drag-move
            raiseSubwindow(subwindowCurrentId());
        } else if (e.evt == .mouse and e.evt.mouse.action == .focus) {
            // our window will already be focused, but this prevents the window
            // from clearing the focused widget
            e.handle(@src(), over.data());
        }
    }

    var ret = over.data().rectScale().r;

    over.deinit();

    const swd = try dvui.separator(@src(), .{ .expand = .horizontal });
    ret.h += swd.rectScale().r.h;

    return ret;
}

pub const DialogDisplayFn = *const fn (WidgetId) anyerror!void;
pub const DialogCallAfterFn = *const fn (WidgetId, enums.DialogResponse) anyerror!void;

pub const Dialog = struct {
    id: WidgetId,
    display: DialogDisplayFn,
};

pub const IdMutex = struct {
    id: WidgetId,
    mutex: *std.Thread.Mutex,
};

/// Add a dialog to be displayed on the GUI thread during `Window.end`.
///
/// Returns an id and locked mutex that **must** be unlocked by the caller. Caller
/// does any `Window.dataSet` calls before unlocking the mutex to ensure that
/// data is available before the dialog is displayed.
///
/// Can be called from any thread.
///
/// If called from non-GUI thread or outside `Window.begin`/`Window.end`, you
/// **must** pass a pointer to the Window you want to add the dialog to.
pub fn dialogAdd(win: ?*Window, src: std.builtin.SourceLocation, id_extra: usize, display: DialogDisplayFn) std.mem.Allocator.Error!IdMutex {
    if (win) |w| {
        // we are being called from non gui thread
        const id = hashSrc(null, src, id_extra);
        const mutex = try w.dialogAdd(id, display);
        refresh(win, @src(), id); // will wake up gui thread
        return .{ .id = id, .mutex = mutex };
    } else {
        if (current_window) |cw| {
            const parent = parentGet();
            const id = parent.extendId(src, id_extra);
            const mutex = try cw.dialogAdd(id, display);
            refresh(win, @src(), id);
            return .{ .id = id, .mutex = mutex };
        } else {
            std.debug.panic("{s}:{d} dialogAdd current_window was null, pass a *Window as first parameter if calling from other thread or outside window.begin()/end()\n", .{ src.file, src.line });
        }
    }
}

/// Only called from gui thread.
pub fn dialogRemove(id: WidgetId) void {
    const cw = currentWindow();
    cw.dialogRemove(id);
    refresh(null, @src(), id);
}

pub const DialogOptions = struct {
    id_extra: usize = 0,
    window: ?*Window = null,
    modal: bool = true,
    title: []const u8 = "",
    message: []const u8,
    ok_label: []const u8 = "Ok",
    cancel_label: ?[]const u8 = null,
    default: ?enums.DialogResponse = .ok,
    max_size: ?Options.MaxSize = null,
    displayFn: DialogDisplayFn = dialogDisplay,
    callafterFn: ?DialogCallAfterFn = null,
};

/// Add a dialog to be displayed on the GUI thread during `Window.end`.
///
/// user_struct can be anytype, each field will be stored using
/// `dataSet`/`dataSetSlice` for use in `opts.displayFn`
///
/// Can be called from any thread, but if calling from a non-GUI thread or
/// outside `Window.begin`/`Window.end` you must set opts.window.
pub fn dialog(src: std.builtin.SourceLocation, user_struct: anytype, opts: DialogOptions) std.mem.Allocator.Error!void {
    const id_mutex = try dialogAdd(opts.window, src, opts.id_extra, opts.displayFn);
    const id = id_mutex.id;
    dataSet(opts.window, id, "_modal", opts.modal);
    dataSetSlice(opts.window, id, "_title", opts.title);
    dataSetSlice(opts.window, id, "_message", opts.message);
    dataSetSlice(opts.window, id, "_ok_label", opts.ok_label);
    dataSet(opts.window, id, "_center_on", (opts.window orelse currentWindow()).subwindow_currentRect);
    if (opts.cancel_label) |cl| {
        dataSetSlice(opts.window, id, "_cancel_label", cl);
    }
    if (opts.default) |d| {
        dataSet(opts.window, id, "_default", d);
    }
    if (opts.max_size) |ms| {
        dataSet(opts.window, id, "_max_size", ms);
    }
    if (opts.callafterFn) |ca| {
        dataSet(opts.window, id, "_callafter", ca);
    }

    // add all fields of user_struct
    inline for (@typeInfo(@TypeOf(user_struct)).@"struct".fields) |f| {
        const ft = @typeInfo(f.type);
        if (ft == .pointer and (ft.pointer.size == .slice or (ft.pointer.size == .one and @typeInfo(ft.pointer.child) == .array))) {
            dataSetSlice(opts.window, id, f.name, @field(user_struct, f.name));
        } else {
            dataSet(opts.window, id, f.name, @field(user_struct, f.name));
        }
    }

    id_mutex.mutex.unlock();
}

pub fn dialogDisplay(id: WidgetId) !void {
    const modal = dvui.dataGet(null, id, "_modal", bool) orelse {
        log.err("dialogDisplay lost data for dialog {x}\n", .{id});
        dvui.dialogRemove(id);
        return;
    };

    const title = dvui.dataGetSlice(null, id, "_title", []u8) orelse {
        log.err("dialogDisplay lost data for dialog {x}\n", .{id});
        dvui.dialogRemove(id);
        return;
    };

    const message = dvui.dataGetSlice(null, id, "_message", []u8) orelse {
        log.err("dialogDisplay lost data for dialog {x}\n", .{id});
        dvui.dialogRemove(id);
        return;
    };

    const ok_label = dvui.dataGetSlice(null, id, "_ok_label", []u8) orelse {
        log.err("dialogDisplay lost data for dialog {x}\n", .{id});
        dvui.dialogRemove(id);
        return;
    };

    const center_on = dvui.dataGet(null, id, "_center_on", Rect.Natural) orelse currentWindow().subwindow_currentRect;

    const cancel_label = dvui.dataGetSlice(null, id, "_cancel_label", []u8);
    const default = dvui.dataGet(null, id, "_default", enums.DialogResponse);

    const callafter = dvui.dataGet(null, id, "_callafter", DialogCallAfterFn);

    const maxSize = dvui.dataGet(null, id, "_max_size", Options.MaxSize);

    var win = try floatingWindow(@src(), .{ .modal = modal, .center_on = center_on, .window_avoid = .nudge }, .{ .id_extra = id.asUsize(), .max_size_content = maxSize });
    defer win.deinit();

    var header_openflag = true;
    win.dragAreaSet(try dvui.windowHeader(title, "", &header_openflag));
    if (!header_openflag) {
        dvui.dialogRemove(id);
        if (callafter) |ca| {
            try ca(id, .cancel);
        }
        return;
    }

    {
        // Add the buttons at the bottom first, so that they are guaranteed to be shown
        var hbox = try dvui.box(@src(), .horizontal, .{ .gravity_x = 0.5, .gravity_y = 1.0 });
        defer hbox.deinit();

        const tag_ok = if (default == null) null else try std.fmt.allocPrint(dvui.currentWindow().arena(), "{x}_ok", .{hbox.data().id});
        const tag_cancel = if (default == null) null else try std.fmt.allocPrint(dvui.currentWindow().arena(), "{x}_cancel", .{hbox.data().id});

        if (cancel_label) |cl| {
            if (try dvui.button(@src(), cl, .{}, .{ .tab_index = 2, .tag = tag_cancel })) {
                dvui.dialogRemove(id);
                if (callafter) |ca| {
                    try ca(id, .cancel);
                }
                return;
            }
        }

        if (try dvui.button(@src(), ok_label, .{}, .{ .tab_index = 1, .tag = tag_ok })) {
            dvui.dialogRemove(id);
            if (callafter) |ca| {
                try ca(id, .ok);
            }
            return;
        }

        if (default != null and dvui.firstFrame(hbox.data().id)) {
            switch (default.?) {
                .ok => if (dvui.tagGet(tag_ok.?)) |t| {
                    dvui.focusWidget(t.id, null, null);
                },
                .cancel => if (dvui.tagGet(tag_cancel.?)) |t| {
                    dvui.focusWidget(t.id, null, null);
                },
                else => {},
            }
        }
    }

    // Now add the scroll area which will get the remaining space
    var scroll = try dvui.scrollArea(@src(), .{}, .{ .expand = .both, .color_fill = .{ .name = .fill_window } });
    var tl = try dvui.textLayout(@src(), .{}, .{ .background = false, .gravity_x = 0.5 });
    try tl.addText(message, .{});
    tl.deinit();
    scroll.deinit();
}

pub const DialogWasmFileOptions = struct {
    /// Filter files shown by setting the [accept](https://developer.mozilla.org/en-US/docs/Web/HTML/Attributes/accept) attribute
    ///
    /// Example: ".pdf, image/*"
    accept: ?[]const u8 = null,
};

const WasmFile = struct {
    id: WidgetId,
    index: usize,
    /// The size of the data in bytes
    size: usize,
    /// The filename of the uploaded file. Does not include the path of the file
    name: [:0]const u8,

    pub fn readData(self: *WasmFile, allocator: std.mem.Allocator) std.mem.Allocator.Error![]u8 {
        std.debug.assert(wasm); // WasmFile shouldn't be used outside wasm builds
        const data = try allocator.alloc(u8, self.size);
        dvui.backend.readFileData(self.id, self.index, data.ptr);
        return data;
    }
};

/// Opens a file picker WITHOUT blocking. The file can be accessed by calling `wasmFileUploaded` with the same id
///
/// This function does nothing in non-wasm builds
pub fn dialogWasmFileOpen(id: WidgetId, opts: DialogWasmFileOptions) void {
    if (!wasm) return;
    dvui.backend.openFilePicker(id, opts.accept, false);
}

/// Will only return a non-null value for a single frame
///
/// This function does nothing in non-wasm builds
pub fn wasmFileUploaded(id: WidgetId) ?WasmFile {
    if (!wasm) return null;
    const num_files = dvui.backend.getNumberOfFilesAvailable(id);
    if (num_files == 0) return null;
    if (num_files > 1) {
        log.err("Received more than one file for id {d}. Did you mean to call wasmFileUploadedMultiple?", .{id});
    }
    const name = dvui.backend.getFileName(id, 0);
    const size = dvui.backend.getFileSize(id, 0);
    if (name == null or size == null) {
        log.err("Could not get file metadata. Got size: {?d} and name: {?s}", .{ size, name });
        return null;
    }
    return WasmFile{
        .id = id,
        .index = 0,
        .size = size.?,
        .name = name.?,
    };
}

/// Opens a file picker WITHOUT blocking. The files can be accessed by calling `wasmFileUploadedMultiple` with the same id
///
/// This function does nothing in non-wasm builds
pub fn dialogWasmFileOpenMultiple(id: WidgetId, opts: DialogWasmFileOptions) void {
    if (!wasm) return;
    dvui.backend.openFilePicker(id, opts.accept, true);
}

/// Will only return a non-null value for a single frame
///
/// This function does nothing in non-wasm builds
pub fn wasmFileUploadedMultiple(id: WidgetId) ?[]WasmFile {
    if (!wasm) return null;
    const num_files = dvui.backend.getNumberOfFilesAvailable(id);
    if (num_files == 0) return null;

    const files = dvui.currentWindow().arena().alloc(WasmFile, num_files) catch |err| {
        log.err("File upload skipped, failed to allocate space for file handles: {!}", .{err});
        return null;
    };
    for (0.., files) |i, *file| {
        const name = dvui.backend.getFileName(id, i);
        const size = dvui.backend.getFileSize(id, i);
        if (name == null or size == null) {
            log.err("Could not get file metadata for id {d} file number {d}. Got size: {?d} and name: {?s}", .{ id, i, size, name });
            return null;
        }
        file.* = WasmFile{
            .id = id,
            .index = i,
            .size = size.?,
            .name = name.?,
        };
    }
    return files;
}

pub const DialogNativeFileOptions = struct {
    /// Title of the dialog window
    title: ?[]const u8 = null,

    /// Starting file or directory (if ends with /)
    path: ?[]const u8 = null,

    /// Filter files shown .filters = .{"*.png", "*.jpg"}
    filters: ?[]const []const u8 = null,

    /// Description for filters given ("image files")
    filter_description: ?[]const u8 = null,
};

/// Block while showing a native file open dialog.  Return the selected file
/// path or null if cancelled.  See `dialogNativeFileOpenMultiple`
///
/// Not thread safe, but can be used from any thread.
///
/// Returned string is created by passed allocator.  Not implemented for web (returns null).
pub fn dialogNativeFileOpen(alloc: std.mem.Allocator, opts: DialogNativeFileOptions) std.mem.Allocator.Error!?[:0]const u8 {
    if (wasm) {
        return null;
    }

    return dialogNativeFileInternal(true, false, alloc, opts);
}

/// Block while showing a native file open dialog with multiple selection.
/// Return the selected file paths or null if cancelled.
///
/// Not thread safe, but can be used from any thread.
///
/// Returned slice and strings are created by passed allocator.  Not implemented for web (returns null).
pub fn dialogNativeFileOpenMultiple(alloc: std.mem.Allocator, opts: DialogNativeFileOptions) std.mem.Allocator.Error!?[][:0]const u8 {
    if (wasm) {
        return null;
    }

    return dialogNativeFileInternal(true, true, alloc, opts);
}

/// Block while showing a native file save dialog.  Return the selected file
/// path or null if cancelled.
///
/// Not thread safe, but can be used from any thread.
///
/// Returned string is created by passed allocator.  Not implemented for web (returns null).
pub fn dialogNativeFileSave(alloc: std.mem.Allocator, opts: DialogNativeFileOptions) std.mem.Allocator.Error!?[:0]const u8 {
    if (wasm) {
        return null;
    }

    return dialogNativeFileInternal(false, false, alloc, opts);
}

fn dialogNativeFileInternal(comptime open: bool, comptime multiple: bool, alloc: std.mem.Allocator, opts: DialogNativeFileOptions) if (multiple) std.mem.Allocator.Error!?[][:0]const u8 else std.mem.Allocator.Error!?[:0]const u8 {
    var backing: [500]u8 = undefined;
    var buf: []u8 = &backing;

    var title: ?[*:0]const u8 = null;
    if (opts.title) |t| {
        const dupe = std.fmt.bufPrintZ(buf, "{s}", .{t}) catch null;
        if (dupe) |dt| {
            title = dt.ptr;
            buf = buf[dt.len + 1 ..];
        }
    }

    var path: ?[*:0]const u8 = null;
    if (opts.path) |p| {
        const dupe = std.fmt.bufPrintZ(buf, "{s}", .{p}) catch null;
        if (dupe) |dp| {
            path = dp.ptr;
            buf = buf[dp.len + 1 ..];
        }
    }

    var filters_backing: [20:null]?[*:0]const u8 = undefined;
    var filters: ?[*:null]?[*:0]const u8 = null;
    var filter_count: usize = 0;
    if (opts.filters) |fs| {
        filters = &filters_backing;
        for (fs, 0..) |f, i| {
            if (i == filters_backing.len) {
                log.err("dialogNativeFileOpen got too many filters {d}, only using {d}", .{ fs.len, filters_backing.len });
                break;
            }
            const dupe = std.fmt.bufPrintZ(buf, "{s}", .{f}) catch null;
            if (dupe) |df| {
                filters.?[i] = df;
                filters.?[i + 1] = null;
                filter_count = i + 1;
                buf = buf[df.len + 1 ..];
            }
        }
    }

    var filter_desc: ?[*:0]const u8 = null;
    if (opts.filter_description) |fd| {
        const dupe = std.fmt.bufPrintZ(buf, "{s}", .{fd}) catch null;
        if (dupe) |dfd| {
            filter_desc = dfd.ptr;
            buf = buf[dfd.len + 1 ..];
        }
    }

    var result: if (multiple) ?[][:0]const u8 else ?[:0]const u8 = null;
    const tfd_ret: [*c]const u8 = blk: {
        if (open) {
            break :blk dvui.c.tinyfd_openFileDialog(title, path, @intCast(filter_count), filters, filter_desc, if (multiple) 1 else 0);
        } else {
            break :blk dvui.c.tinyfd_saveFileDialog(title, path, @intCast(filter_count), filters, filter_desc);
        }
    };

    if (tfd_ret) |r| {
        if (multiple) {
            const r_slice = std.mem.span(r);
            const num = std.mem.count(u8, r_slice, "|") + 1;
            result = try alloc.alloc([:0]const u8, num);
            var it = std.mem.splitScalar(u8, r_slice, '|');
            var i: usize = 0;
            while (it.next()) |f| {
                result.?[i] = try alloc.dupeZ(u8, f);
                i += 1;
            }
        } else {
            result = try alloc.dupeZ(u8, std.mem.span(r));
        }
    }

    // TODO: tinyfd maintains malloced memory from call to call, and we should
    // figure out a way to get it to release that.

    return result;
}

pub const DialogNativeFolderSelectOptions = struct {
    /// Title of the dialog window
    title: ?[]const u8 = null,

    /// Starting file or directory (if ends with /)
    path: ?[]const u8 = null,
};

/// Block while showing a native folder select dialog. Return the selected
/// folder path or null if cancelled.
///
/// Not thread safe, but can be used from any thread.
///
/// Returned string is created by passed allocator.  Not implemented for web (returns null).
pub fn dialogNativeFolderSelect(alloc: std.mem.Allocator, opts: DialogNativeFolderSelectOptions) std.mem.Allocator.Error!?[]const u8 {
    if (wasm) {
        return null;
    }

    var backing: [500]u8 = undefined;
    var buf: []u8 = &backing;

    var title: ?[*:0]const u8 = null;
    if (opts.title) |t| {
        const dupe = std.fmt.bufPrintZ(buf, "{s}", .{t}) catch null;
        if (dupe) |dt| {
            title = dt.ptr;
            buf = buf[dt.len + 1 ..];
        }
    }

    var path: ?[*:0]const u8 = null;
    if (opts.path) |p| {
        const dupe = std.fmt.bufPrintZ(buf, "{s}", .{p}) catch null;
        if (dupe) |dp| {
            path = dp.ptr;
            buf = buf[dp.len + 1 ..];
        }
    }

    var result: ?[]const u8 = null;
    const tfd_ret = dvui.c.tinyfd_selectFolderDialog(title, path);
    if (tfd_ret) |r| {
        result = try alloc.dupe(u8, std.mem.sliceTo(r, 0));
    }

    // TODO: tinyfd maintains malloced memory from call to call, and we should
    // figure out a way to get it to release that.

    return result;
}

pub const Toast = struct {
    id: WidgetId,
    subwindow_id: ?WidgetId,
    display: DialogDisplayFn,
};

/// Add a toast.  If subwindow_id is null, the toast will be shown during
/// `Window.end`.  If subwindow_id is not null, separate code must call
/// `toastsFor` with that subwindow_id to retrieve this toast and display it.
///
/// Returns an id and locked mutex that must be unlocked by the caller. Caller
/// does any `dataSet` calls before unlocking the mutex to ensure that data is
/// available before the toast is displayed.
///
/// Can be called from any thread.
///
/// If called from non-GUI thread or outside `Window.begin`/`Window.end`, you must
/// pass a pointer to the Window you want to add the toast to.
pub fn toastAdd(win: ?*Window, src: std.builtin.SourceLocation, id_extra: usize, subwindow_id: ?WidgetId, display: DialogDisplayFn, timeout: ?i32) std.mem.Allocator.Error!IdMutex {
    if (win) |w| {
        // we are being called from non gui thread
        const id = hashSrc(null, src, id_extra);
        const mutex = try w.toastAdd(id, subwindow_id, display, timeout);
        refresh(win, @src(), id);
        return .{ .id = id, .mutex = mutex };
    } else {
        if (current_window) |cw| {
            const parent = parentGet();
            const id = parent.extendId(src, id_extra);
            const mutex = try cw.toastAdd(id, subwindow_id, display, timeout);
            refresh(win, @src(), id);
            return .{ .id = id, .mutex = mutex };
        } else {
            std.debug.panic("{s}:{d} toastAdd current_window was null, pass a *Window as first parameter if calling from other thread or outside window.begin()/end()", .{ src.file, src.line });
        }
    }
}

/// Only called from gui thread.
pub fn toastRemove(id: WidgetId) void {
    const cw = currentWindow();
    cw.toastRemove(id);
    refresh(null, @src(), id);
}

pub fn toastsFor(subwindow_id: ?WidgetId) ?ToastIterator {
    const cw = dvui.currentWindow();
    cw.dialog_mutex.lock();
    defer cw.dialog_mutex.unlock();

    for (cw.toasts.items, 0..) |*t, i| {
        if (t.subwindow_id == subwindow_id) {
            return ToastIterator.init(cw, subwindow_id, i);
        }
    }

    return null;
}

pub const ToastIterator = struct {
    const Self = @This();
    cw: *Window,
    subwindow_id: ?WidgetId,
    i: usize,
    last_id: ?WidgetId = null,

    pub fn init(win: *Window, subwindow_id: ?WidgetId, i: usize) Self {
        return Self{ .cw = win, .subwindow_id = subwindow_id, .i = i };
    }

    pub fn next(self: *Self) ?Toast {
        self.cw.dialog_mutex.lock();
        defer self.cw.dialog_mutex.unlock();

        // have to deal with toasts possibly removing themselves inbetween
        // calls to next()

        const items = self.cw.toasts.items;
        if (self.i < items.len and self.last_id != null and self.last_id.? == items[self.i].id) {
            // we already did this one, move to the next
            self.i += 1;
        }

        while (self.i < items.len and items[self.i].subwindow_id != self.subwindow_id) {
            self.i += 1;
        }

        if (self.i < items.len) {
            self.last_id = items[self.i].id;
            return items[self.i];
        }

        return null;
    }
};

pub const ToastOptions = struct {
    id_extra: usize = 0,
    window: ?*Window = null,
    subwindow_id: ?WidgetId = null,
    timeout: ?i32 = 5_000_000,
    message: []const u8,
    displayFn: DialogDisplayFn = toastDisplay,
};

/// Add a toast.  If `opts.subwindow_id` is null, the toast will be shown during
/// `Window.end`.  If `opts.subwindow_id` is not null, separate code must call
/// `toastsFor` with that subwindow_id to retrieve this toast and display it.
///
/// Can be called from any thread, but if called from a non-GUI thread or
/// outside `Window.begin`/`Window.end`, you must set `opts.window`.
pub fn toast(src: std.builtin.SourceLocation, opts: ToastOptions) std.mem.Allocator.Error!void {
    const id_mutex = try dvui.toastAdd(opts.window, src, opts.id_extra, opts.subwindow_id, opts.displayFn, opts.timeout);
    const id = id_mutex.id;
    dvui.dataSetSlice(opts.window, id, "_message", opts.message);
    id_mutex.mutex.unlock();
}

pub fn toastDisplay(id: WidgetId) !void {
    const message = dvui.dataGetSlice(null, id, "_message", []u8) orelse {
        log.err("toastDisplay lost data for toast {x}\n", .{id});
        return;
    };

    var animator = try dvui.animate(@src(), .{ .kind = .alpha, .duration = 500_000 }, .{ .id_extra = id.asUsize() });
    defer animator.deinit();
    try dvui.labelNoFmt(@src(), message, .{ .background = true, .corner_radius = dvui.Rect.all(1000), .padding = .{ .x = 16, .y = 8, .w = 16, .h = 8 } });

    if (dvui.timerDone(id)) {
        animator.startEnd();
    }

    if (animator.end()) {
        dvui.toastRemove(id);
    }
}

/// Standard way of showing toasts.
pub fn toastsShow(floating_window_data: ?*WidgetData) !void {
    const id: ?WidgetId, const rect: Rect = blk: {
        if (floating_window_data) |fwd| {
            break :blk .{ fwd.id, fwd.rect };
        } else {
            break :blk .{ null, .cast(windowRect()) };
        }
    };
    var ti = dvui.toastsFor(id);
    if (ti) |*it| {
        var toast_win = dvui.FloatingWindowWidget.init(@src(), .{ .stay_above_parent_window = id != null, .process_events_in_deinit = false }, .{ .background = false, .border = .{} });
        defer toast_win.deinit();

        toast_win.data().rect = dvui.placeIn(rect, toast_win.data().rect.size(), .none, .{ .x = 0.5, .y = 0.7 });
        toast_win.autoSize();
        try toast_win.install();
        try toast_win.drawBackground();

        var vbox = try dvui.box(@src(), .vertical, .{});
        defer vbox.deinit();

        while (it.next()) |t| {
            try t.display(t.id);
        }
    }
}

pub fn animate(src: std.builtin.SourceLocation, init_opts: AnimateWidget.InitOptions, opts: Options) !*AnimateWidget {
    var ret = try currentWindow().arena().create(AnimateWidget);
    ret.* = AnimateWidget.init(src, init_opts, opts);
    try ret.install();
    return ret;
}

pub fn dropdown(src: std.builtin.SourceLocation, entries: []const []const u8, choice: *usize, opts: Options) !bool {
    var dd = dvui.DropdownWidget.init(src, .{ .selected_index = choice.*, .label = entries[choice.*] }, opts);
    try dd.install();

    var ret = false;
    if (try dd.dropped()) {
        for (entries, 0..) |e, i| {
            if (try dd.addChoiceLabel(e)) {
                choice.* = i;
                ret = true;
            }
        }
    }

    dd.deinit();
    return ret;
}

pub const SuggestionInitOptions = struct {
    button: bool = false,
    opened: bool = false,
    open_on_text_change: bool = true,
    open_on_focus: bool = true,
};

pub fn suggestion(te: *TextEntryWidget, init_opts: SuggestionInitOptions) !*SuggestionWidget {
    var open_sug = init_opts.opened;

    if (init_opts.button) {
        if (try dvui.buttonIcon(
            @src(),
            "combobox_triangle",
            entypo.chevron_small_down,
            .{},
            .{},
            .{ .expand = .ratio, .margin = dvui.Rect.all(2), .gravity_x = 1.0, .tab_index = 0 },
        )) {
            open_sug = true;
            dvui.focusWidget(te.data().id, null, null);
        }
    }

    const min_width = te.textLayout.data().backgroundRect().w;

    var sug = try currentWindow().arena().create(SuggestionWidget);
    sug.* = dvui.SuggestionWidget.init(@src(), .{ .rs = te.data().borderRectScale(), .text_entry_id = te.data().id }, .{ .min_size_content = .{ .w = min_width }, .padding = .{}, .border = te.data().options.borderGet() });
    try sug.install();
    if (open_sug) {
        sug.open();
    }

    // process events from textEntry
    const evts = dvui.events();
    for (evts) |*e| {
        if (!te.matchEvent(e)) {
            continue;
        }

        if (e.evt == .key and (e.evt.key.action == .down or e.evt.key.action == .repeat)) {
            switch (e.evt.key.code) {
                .up => {
                    e.handle(@src(), sug.menu.data());
                    if (sug.willOpen()) {
                        sug.selected_index -|= 1;
                    } else {
                        sug.open();
                    }
                },
                .down => {
                    e.handle(@src(), sug.menu.data());
                    if (sug.willOpen()) {
                        sug.selected_index += 1;
                    } else {
                        sug.open();
                    }
                },
                .escape => {
                    e.handle(@src(), sug.menu.data());
                    sug.close();
                },
                .enter => {
                    if (sug.willOpen()) {
                        e.handle(@src(), sug.menu.data());
                        sug.activate_selected = true;
                    }
                },
                else => {
                    if (sug.willOpen() and e.evt.key.action == .down) {
                        if (e.evt.key.matchBind("next_widget")) {
                            e.handle(@src(), sug.menu.data());
                            sug.close();
                        } else if (e.evt.key.matchBind("prev_widget")) {
                            e.handle(@src(), sug.menu.data());
                            sug.close();
                        }
                    }
                },
            }
        }

        if (!e.handled) {
            te.processEvent(e, false);
        }
    }

    if (init_opts.open_on_text_change and te.text_changed) {
        sug.open();
    }

    if (init_opts.open_on_focus) {
        const focused_last_frame = dvui.dataGet(null, te.data().id, "_focused_last_frame", bool) orelse false;
        const focused_now = dvui.focusedWidgetIdInCurrentSubwindow() == te.data().id;

        if (!focused_last_frame and focused_now) {
            sug.open();
        }

        dvui.dataSet(null, te.data().id, "_focused_last_frame", focused_now);
    }

    return sug;
}

pub const ComboBox = struct {
    te: *TextEntryWidget = undefined,
    sug: *SuggestionWidget = undefined,

    /// Returns index of entry if one was selected
    pub fn entries(self: *ComboBox, items: []const []const u8) !?usize {
        if (try self.sug.dropped()) {
            for (items, 0..) |entry, i| {
                if (try self.sug.addChoiceLabel(entry)) {
                    self.te.textSet(entry, false);
                    return i;
                }
            }
        }
        return null;
    }

    pub fn deinit(self: *ComboBox) void {
        self.sug.deinit();
        self.te.deinit();
        self.* = undefined;
    }
};

pub fn comboBox(src: std.builtin.SourceLocation, init_opts: TextEntryWidget.InitOptions, opts: Options) !*ComboBox {
    var combo = try currentWindow().arena().create(ComboBox);
    combo.te = try currentWindow().arena().create(TextEntryWidget);
    combo.te.* = dvui.TextEntryWidget.init(src, init_opts, opts);
    try combo.te.install();

    combo.sug = try dvui.suggestion(combo.te, .{ .button = true, .open_on_focus = false, .open_on_text_change = false });
    // suggestion forwards events to textEntry, so don't call te.processEvents()
    try combo.te.draw();

    return combo;
}

pub var expander_defaults: Options = .{
    .padding = Rect.all(4),
    .font_style = .heading,
};

pub const ExpanderOptions = struct {
    default_expanded: bool = false,
};

pub fn expander(src: std.builtin.SourceLocation, label_str: []const u8, init_opts: ExpanderOptions, opts: Options) !bool {
    const options = expander_defaults.override(opts);

    // Use the ButtonWidget to do margin/border/padding, but use strip so we
    // don't get any of ButtonWidget's defaults
    var bc = ButtonWidget.init(src, .{}, options.strip().override(options));
    try bc.install();
    bc.processEvents();
    try bc.drawBackground();
    try bc.drawFocus();
    defer bc.deinit();

    var expanded: bool = init_opts.default_expanded;
    if (dvui.dataGet(null, bc.wd.id, "_expand", bool)) |e| {
        expanded = e;
    }

    if (bc.clicked()) {
        expanded = !expanded;
    }

    var bcbox = BoxWidget.init(@src(), .horizontal, false, options.strip());
    defer bcbox.deinit();
    try bcbox.install();
    try bcbox.drawBackground();
    if (expanded) {
        try icon(@src(), "down_arrow", entypo.triangle_down, .{}, .{ .gravity_y = 0.5 });
    } else {
        try icon(
            @src(),
            "right_arrow",
            entypo.triangle_right,
            .{},
            .{ .gravity_y = 0.5 },
        );
    }
    try labelNoFmt(@src(), label_str, options.strip());

    dvui.dataSet(null, bc.wd.id, "_expand", expanded);

    return expanded;
}

/// Splits area in two with a user-moveable sash between.
///
/// Automatically collapses (only shows one of the two sides) when it has less
/// than init_opts.collapsed_size space.
///
/// Only valid between `Window.begin`and `Window.end`.
pub fn paned(src: std.builtin.SourceLocation, init_opts: PanedWidget.InitOptions, opts: Options) !*PanedWidget {
    var ret = try currentWindow().arena().create(PanedWidget);
    ret.* = PanedWidget.init(src, init_opts, opts);
    try ret.install();
    ret.processEvents();
    try ret.draw();
    return ret;
}

pub fn textLayout(src: std.builtin.SourceLocation, init_opts: TextLayoutWidget.InitOptions, opts: Options) !*TextLayoutWidget {
    const cw = currentWindow();
    var ret = try cw.arena().create(TextLayoutWidget);
    ret.* = TextLayoutWidget.init(src, init_opts, opts);
    try ret.install(.{});

    // can install corner widgets here
    //_ = try dvui.button(@src(), "upright", .{}, .{ .gravity_x = 1.0 });

    if (try ret.touchEditing()) |floating_widget| {
        defer floating_widget.deinit();
        try ret.touchEditingMenu();
    }

    ret.processEvents();

    // call addText() any number of times

    // can call addTextDone() (will be called automatically if you don't)
    return ret;
}

/// Context menu.  Pass a screen space pixel rect in `init_opts`, then
/// `.activePoint()` says whether to show a menu.
///
/// The menu code should happen before `.deinit()`, but don't put regular widgets
/// directly inside Context.
///
/// Only valid between `Window.begin`and `Window.end`.
pub fn context(src: std.builtin.SourceLocation, init_opts: ContextWidget.InitOptions, opts: Options) !*ContextWidget {
    var ret = try currentWindow().arena().create(ContextWidget);
    ret.* = ContextWidget.init(src, init_opts, opts);
    try ret.install();
    ret.processEvents();
    return ret;
}

pub fn tooltip(src: std.builtin.SourceLocation, init_opts: FloatingTooltipWidget.InitOptions, comptime fmt: []const u8, fmt_args: anytype, opts: Options) !void {
    var tt: dvui.FloatingTooltipWidget = .init(src, init_opts, opts);
    if (try tt.shown()) {
        var tl2 = try dvui.textLayout(@src(), .{}, .{ .background = false });
        try tl2.format(fmt, fmt_args, .{});
        tl2.deinit();
    }
    tt.deinit();
}

/// Shim to make widget ids unique.
///
/// Useful when you wrap some widgets into a function, but that function does
/// not have a parent widget.  See makeLabels() in src/Examples.zig
///
/// Only valid between `Window.begin`and `Window.end`.
pub fn virtualParent(src: std.builtin.SourceLocation, opts: Options) !*VirtualParentWidget {
    var ret = try currentWindow().arena().create(VirtualParentWidget);
    ret.* = VirtualParentWidget.init(src, opts);
    try ret.install();
    return ret;
}

/// Lays out children according to gravity anywhere inside.  Useful to overlap
/// children.
///
/// See `box`.
///
/// Only valid between `Window.begin`and `Window.end`.
pub fn overlay(src: std.builtin.SourceLocation, opts: Options) !*OverlayWidget {
    var ret = try currentWindow().arena().create(OverlayWidget);
    ret.* = OverlayWidget.init(src, opts);
    try ret.install();
    try ret.drawBackground();
    return ret;
}

/// Box that packs children with gravity 0 or 1, or anywhere with gravity
/// between (0,1).
///
/// A child with gravity between (0,1) in dir direction is not packed, and
/// instead positioned in the whole box area, like `overlay`.
///
/// A child with gravity 0 or 1 in dir direction is packed either at the start
/// (gravity 0) or end (gravity 1).
///
/// Extra space is allocated evenly to all packed children expanded in dir
/// direction.
///
/// See `boxEqual` and `flexbox`.
///
/// Only valid between `Window.begin`and `Window.end`.
pub fn box(src: std.builtin.SourceLocation, dir: enums.Direction, opts: Options) !*BoxWidget {
    var ret = try currentWindow().arena().create(BoxWidget);
    ret.* = BoxWidget.init(src, dir, false, opts);
    try ret.install();
    try ret.drawBackground();
    return ret;
}

/// Same as `box` but all packed children receive equal space.
///
/// See `box` and `flexbox`.
///
/// Only valid between `Window.begin`and `Window.end`.
pub fn boxEqual(src: std.builtin.SourceLocation, dir: enums.Direction, opts: Options) !*BoxWidget {
    var ret = try currentWindow().arena().create(BoxWidget);
    ret.* = BoxWidget.init(src, dir, true, opts);
    try ret.install();
    try ret.drawBackground();
    return ret;
}

/// Box laying out children horizontally, making new rows as needed.
///
/// See `box` and `boxEqual`.
///
/// Only valid between `Window.begin`and `Window.end`.
pub fn flexbox(src: std.builtin.SourceLocation, init_opts: FlexBoxWidget.InitOptions, opts: Options) !*FlexBoxWidget {
    var ret = try currentWindow().arena().create(FlexBoxWidget);
    ret.* = FlexBoxWidget.init(src, init_opts, opts);
    try ret.install();
    try ret.drawBackground();
    return ret;
}

pub fn cache(src: std.builtin.SourceLocation, init_opts: CacheWidget.InitOptions, opts: Options) !*CacheWidget {
    var ret = try currentWindow().arena().create(CacheWidget);
    ret.* = CacheWidget.init(src, init_opts, opts);
    if (init_opts.invalidate) {
        try ret.invalidate();
    }
    try ret.install();
    return ret;
}

pub fn reorder(src: std.builtin.SourceLocation, opts: Options) !*ReorderWidget {
    var ret = try currentWindow().arena().create(ReorderWidget);
    ret.* = ReorderWidget.init(src, opts);
    try ret.install();
    ret.processEvents();
    return ret;
}

pub fn scrollArea(src: std.builtin.SourceLocation, init_opts: ScrollAreaWidget.InitOpts, opts: Options) !*ScrollAreaWidget {
    var ret = try currentWindow().arena().create(ScrollAreaWidget);
    ret.* = ScrollAreaWidget.init(src, init_opts, opts);
    try ret.install();
    return ret;
}

pub fn grid(src: std.builtin.SourceLocation, init_opts: GridWidget.InitOpts, opts: Options) !*GridWidget {
    const ret = try currentWindow().arena().create(GridWidget);
    ret.* = GridWidget.init(src, init_opts, opts);
    try ret.install();
    return ret;
}

/// Create either a draggable separator (resize_options != null)
/// or a standard separator (resize_options = null) for a grid heading.
pub fn gridHeadingSeparator(resize_options: ?GridWidget.HeaderResizeWidget.InitOptions) !void {
    if (resize_options) |resize_opts| {
        var handle: GridWidget.HeaderResizeWidget = .init(
            @src(),
            .vertical,
            resize_opts,
            .{ .gravity_x = 1.0 },
        );
        try handle.install();
        handle.processEvents();
        handle.deinit();
    } else {
        _ = try separator(@src(), .{ .expand = .vertical, .gravity_x = 1.0 });
    }
}

/// Create a heading with a static label
pub fn gridHeading(
    src: std.builtin.SourceLocation,
    g: *GridWidget,
    heading: []const u8,
    resize_opts: ?GridWidget.HeaderResizeWidget.InitOptions,
    cell_opts: GridWidget.CellOptions,
    opts: Options,
) !void {
    const label_defaults: Options = .{
        .corner_radius = Rect.all(0),
        .expand = .horizontal,
        .gravity_x = 0.5,
        .gravity_y = 0.5,
        .color_fill = .{ .name = .fill_control },
        .background = true,
    };
    const label_options = label_defaults.override(opts);
    var cell = try g.headerCell(src, cell_opts);
    defer cell.deinit();

    try labelNoFmt(@src(), heading, label_options);
    try gridHeadingSeparator(resize_opts);
}

/// Create a heading and allow the column to be sorted.
///
/// Returns true if the sort direction has changed.
/// sort_dir is an out parameter containing the current sort direction.
pub fn gridHeadingSortable(
    src: std.builtin.SourceLocation,
    g: *GridWidget,
    heading: []const u8,
    dir: *GridWidget.SortDirection,
    resize_opts: ?GridWidget.HeaderResizeWidget.InitOptions,
    cell_opts: GridWidget.CellOptions,
    opts: dvui.Options,
) !bool {
    const icon_ascending = dvui.entypo.chevron_small_up;
    const icon_descending = dvui.entypo.chevron_small_down;

    // Pad buttons with extra space if there is no sort indicator.
    const heading_defaults: Options = .{
        .expand = .horizontal,
        .corner_radius = Rect.all(0),
    };
    const heading_opts = heading_defaults.override(opts);

    var cell = try g.headerCell(src, cell_opts);
    defer cell.deinit();

    try gridHeadingSeparator(resize_opts);

    const sort_changed = switch (g.colSortOrder()) {
        .unsorted => try button(@src(), heading, .{ .draw_focus = false }, heading_opts),
        .ascending => try buttonLabelAndIcon(@src(), heading, icon_ascending, .{ .draw_focus = false }, heading_opts),
        .descending => try buttonLabelAndIcon(@src(), heading, icon_descending, .{ .draw_focus = false }, heading_opts),
    };

    if (sort_changed) {
        g.sortChanged();
    }
    dir.* = g.sort_direction;
    return sort_changed;
}

pub const CellOptionsOrCallback = union(enum) {
    options: GridWidget.CellOptions,
    callback: *const fn (col_num: usize, row_num: usize) GridWidget.CellOptions,

    pub const none: CellOptionsOrCallback = .{ .options = .{} };
};

pub const OptionsOrCallback = union(enum) {
    options: Options,
    callback: *const fn (col_num: usize, row_num: usize) Options,

    pub const none: OptionsOrCallback = .{ .options = .{} };
};

/// Create a column from a slice
///
/// If data is a slice of struct field_name must be supplied
/// Enums are displayed as their @tagName and fmt must be "{s}"
/// Bools are displayed as Y or N and fmt must be "{s}"
/// Other types are formatted using the supplied fmt string.
pub fn gridColumnFromSlice(
    src: std.builtin.SourceLocation,
    g: *GridWidget,
    comptime T: type,
    data: []const T,
    comptime field_name: ?[]const u8,
    comptime fmt: []const u8,
    cell_opts: CellOptionsOrCallback,
    opts: OptionsOrCallback,
) !void {
    // TODO: Support pointer to direct value.
    comptime var TypeToValidate = T;
    comptime validate: switch (@typeInfo(T)) {
        .pointer => |ptr| {
            if (ptr.size != .one) @compileError("T cannot be an array, slice or vector");
            const child_type = @typeInfo(ptr.child);
            if (child_type == .pointer) @compileError("T cannot be a pointer to a pointer");
            if (child_type == .@"struct") {
                // If pointer to struct then validate the child struct.
                TypeToValidate = ptr.child;
                continue :validate child_type;
            }
        },
        .@"struct" => {
            if (field_name) |_field_name| {
                if (!@hasField(TypeToValidate, _field_name)) {
                    @compileError(std.fmt.comptimePrint("{s} does not contain field {s}.", .{ @typeName(T), _field_name }));
                }
            } else @compileError("field_name must be supplied when T is a struct or pointer to a struct");
        },
        else => {},
    };

    const label_defaults: Options = .{
        .expand = .horizontal,
    };
    // If options are supplied create the default options.
    const row_label_opts: Options = switch (opts) {
        .options => |o| label_defaults.override(o),
        .callback => .{},
    };
    const row_cell_opts: GridWidget.CellOptions = switch (cell_opts) {
        .options => |o| o,
        .callback => .{},
    };
    for (data, 0..) |item, row_num| {
        var cell = try g.bodyCell(
            src,
            row_num,
            switch (cell_opts) {
                .options => row_cell_opts,
                .callback => |callback| callback(g.col_num, row_num),
            },
        );
        defer cell.deinit();
        const cell_value = value: {
            if (field_name) |_field_name| {
                // populate value from struct field.
                break :value switch (@typeInfo(@TypeOf(@field(item, _field_name)))) {
                    .@"enum" => @tagName(@field(item, _field_name)),
                    .bool => if (@field(item, _field_name)) "Y" else "N",
                    else => @field(item, _field_name),
                };
            } else {
                // populate value directly from slice
                break :value switch (@typeInfo(T)) {
                    .@"enum" => @tagName(item),
                    .bool => if (item) "Y" else "N",
                    else => item,
                };
            }
        };
        try label(
            @src(),
            fmt,
            .{cell_value},
            switch (opts) {
                .options => |o| row_label_opts.override(o),
                .callback => |callback| label_defaults.override(callback(g.col_num, row_num)),
            },
        );
    }
}

pub const GridColumnSelectAllState = enum {
    select_all,
    select_none,
    unchanged,
};

/// A grid heading with a checkbox for select-all and select-none
///
/// Returns true if the selection state has changed.
/// selection - out parameter containing the current selection state.
pub fn gridHeadingCheckbox(src: std.builtin.SourceLocation, g: *GridWidget, selection: *GridColumnSelectAllState, cell_opts: GridWidget.CellOptions, opts: Options) !bool {
    const header_defaults: Options = .{
        .background = true,
        .expand = .both,
        .margin = ButtonWidget.defaults.marginGet(),
        .color_fill = .fill_control,
        .gravity_x = 0.5,
        .gravity_y = 0.5,
    };
    const header_options = header_defaults.override(opts);
    var checkbox_opts: Options = header_options.strip();
    checkbox_opts.padding = ButtonWidget.defaults.paddingGet();
    checkbox_opts.gravity_x = header_options.gravity_x;
    checkbox_opts.gravity_y = header_options.gravity_y;

    var cell = try g.headerCell(src, cell_opts);
    defer cell.deinit();

    var clicked = false;
    var selected = false;
    {
        _ = try dvui.separator(@src(), .{ .expand = .vertical, .gravity_x = 1.0 });

        var hbox = try dvui.box(@src(), .horizontal, header_options);
        defer hbox.deinit();

        selected = dvui.dataGet(null, cell.data().id, "selected", bool) orelse false;
        clicked = try dvui.checkbox(@src(), &selected, null, checkbox_opts);
        dvui.dataSet(null, cell.data().id, "selected", selected);
    }

    if (clicked) {
        selection.* = if (selected) .select_all else .select_none;
    } else {
        selection.* = .unchanged;
    }
    return clicked;
}

/// A checkbox column that allows selection of boolean items.
///
/// Returns true if any selections have changed.
/// If field_name is null, T must be a bool.
/// Otherwise field_name must refer to a bool field within a struct.
pub fn gridColumnCheckbox(
    src: std.builtin.SourceLocation,
    g: *dvui.GridWidget,
    comptime T: type,
    data: []T,
    comptime field_name: ?[]const u8,
    cell_opts: CellOptionsOrCallback,
    opts: OptionsOrCallback,
) !bool {
    if (T != bool) {
        if (field_name) |_field_name| {
            if (!@hasField(T, _field_name)) {
                @compileError(std.fmt.comptimePrint("'{s}' doesn't contain a member named {s}.", .{ @typeName(T), _field_name }));
            } else if (@FieldType(T, _field_name) != bool) {
                @compileError(std.fmt.comptimePrint("{s}.{s} must be of type bool.", .{ @typeName(T), _field_name }));
            }
        } else {
            @compileError("data must be of type []bool when field_name is null.");
        }
    }
    const check_defaults: Options = .{
        .gravity_x = 0.5,
        .gravity_y = 0.5,
        .margin = ButtonWidget.defaults.marginGet(),
    };
    const check_opts = switch (opts) {
        .options => |o| check_defaults.override(o),
        .callback => check_defaults,
    };

    var selection_changed = false;
    for (data, 0..) |*item, row_num| {
        var cell = try g.bodyCell(
            src,
            row_num,
            switch (cell_opts) {
                .options => |o| o,
                .callback => |callback| callback(g.col_num, row_num),
            },
        );
        defer cell.deinit();
        const is_selected: *bool = if (T == bool) item else &@field(item, field_name.?);
        const was_selected = is_selected.*;
        _ = try dvui.checkbox(
            @src(),
            is_selected,
            null,
            switch (opts) {
                .options => check_opts,
                .callback => |callback| check_defaults.override(callback(g.col_num, row_num)),
            },
        );
        selection_changed = selection_changed or was_selected != is_selected.*;
    }
    return selection_changed;
}

/// Size columns widths using ratios.
///
/// Positive widths are treated as fixed widths and are not modified.
/// Negative widths are treated as ratios and are replaced by a calculated width.
/// Results are returned in col_widths, which will always be positive (or zero) values.
/// If content_width is larger than the grid's visible area, horizontal scrolling should be enabled via the grid's init_opts.
///
/// Examples:
/// To lay out three columns with equal widths, use the same negative ratio for each column:
///     { -1, -1, -1 } or { -0.33, -0.33, -0.33 }
/// To make the second column with twice the width of the first, use a negative ratio twice as large.
///     {-1, -2 } or { -50, -100 }
/// To lay out a fixed column width with all other columns sharing the remaining, use a positive width for the fixed column and
/// the same negative ratio for the variable columns.
///     { -1, 50, -1 }.
pub fn columnLayoutProportional(ratio_widths: []const f32, col_widths: []f32, content_width: f32) void {
    const scroll_bar_w: f32 = GridWidget.scrollbar_padding_defaults.w;
    std.debug.assert(ratio_widths.len == col_widths.len); // input and output slices must be the same length

    // Count all of the positive widths as reserved widths.
    // Total all of the negative widths.
    const reserved_w, const ratio_w_total: f32 = blk: {
        var res_width: f32 = 0;
        var total_ratio_w: f32 = 0;
        for (ratio_widths) |w| {
            if (w <= 0) {
                total_ratio_w += -w;
            } else {
                res_width += w;
            }
        }
        break :blk .{ res_width, total_ratio_w };
    };
    const available_w = content_width - reserved_w - scroll_bar_w;

    // For each negative width, replace it width a positive calculated width.
    for (col_widths, ratio_widths) |*col_w, ratio_w| {
        if (ratio_w <= 0) {
            col_w.* = -ratio_w / ratio_w_total * available_w;
        } else {
            col_w.* = ratio_w;
        }
    }
}

pub fn separator(src: std.builtin.SourceLocation, opts: Options) !WidgetData {
    const defaults: Options = .{
        .name = "Separator",
        .background = true, // TODO: remove this when border and background are no longer coupled
        .color_fill = .{ .name = .border },
        .min_size_content = .{ .w = 1, .h = 1 },
    };

    var wd = WidgetData.init(src, .{}, defaults.override(opts));
    wd.register();
    try wd.borderAndBackground(.{});
    wd.minSizeSetAndRefresh();
    wd.minSizeReportToParent();
    return wd;
}

pub fn spacer(src: std.builtin.SourceLocation, size: Size, opts: Options) !WidgetData {
    if (opts.min_size_content != null) {
        log.debug("spacer options had min_size but is being overwritten\n", .{});
    }
    const defaults: Options = .{ .name = "Spacer" };
    var wd = WidgetData.init(src, .{}, defaults.override(opts).override(.{ .min_size_content = size }));
    wd.register();
    try wd.borderAndBackground(.{});
    wd.minSizeSetAndRefresh();
    wd.minSizeReportToParent();
    return wd;
}

pub fn spinner(src: std.builtin.SourceLocation, opts: Options) !void {
    var defaults: Options = .{
        .name = "Spinner",
        .min_size_content = .{ .w = 50, .h = 50 },
    };
    const options = defaults.override(opts);
    var wd = WidgetData.init(src, .{}, options);
    wd.register();
    wd.minSizeSetAndRefresh();
    wd.minSizeReportToParent();

    if (wd.rect.empty()) {
        return;
    }

    const rs = wd.contentRectScale();
    const r = rs.r;

    var t: f32 = 0;
    const anim = Animation{ .end_time = 3_000_000 };
    if (animationGet(wd.id, "_t")) |a| {
        // existing animation
        var aa = a;
        if (aa.done()) {
            // this animation is expired, seamlessly transition to next animation
            aa = anim;
            aa.start_time = a.end_time;
            aa.end_time += a.end_time;
            animation(wd.id, "_t", aa);
        }
        t = aa.value();
    } else {
        // first frame we are seeing the spinner
        animation(wd.id, "_t", anim);
    }

    var path: Path.Builder = .init(dvui.currentWindow().arena());
    defer path.deinit();

    const full_circle = 2 * std.math.pi;
    // start begins fast, speeding away from end
    const start = full_circle * easing.outSine(t);
    // end begins slow, catching up to start
    const end = full_circle * easing.inSine(t);

    try path.addArc(r.center(), @min(r.w, r.h) / 3, start, end, false);
    try path.build().stroke(.{ .thickness = 3.0 * rs.s, .color = options.color(.text) });
}

pub fn scale(src: std.builtin.SourceLocation, init_opts: ScaleWidget.InitOptions, opts: Options) !*ScaleWidget {
    var ret = try currentWindow().arena().create(ScaleWidget);
    ret.* = ScaleWidget.init(src, init_opts, opts);
    try ret.install();
    ret.processEvents();
    return ret;
}

pub fn menu(src: std.builtin.SourceLocation, dir: enums.Direction, opts: Options) !*MenuWidget {
    var ret = try currentWindow().arena().create(MenuWidget);
    ret.* = MenuWidget.init(src, .{ .dir = dir }, opts);
    try ret.install();
    return ret;
}

pub fn menuItemLabel(src: std.builtin.SourceLocation, label_str: []const u8, init_opts: MenuItemWidget.InitOptions, opts: Options) !?Rect.Natural {
    var mi = try menuItem(src, init_opts, opts);

    var labelopts = opts.strip();

    var ret: ?Rect.Natural = null;
    if (mi.activeRect()) |r| {
        ret = r;
    }

    if (mi.show_active) {
        labelopts = labelopts.override(themeGet().style_accent);
    }

    try labelNoFmt(@src(), label_str, labelopts);

    mi.deinit();

    return ret;
}

pub fn menuItemIcon(src: std.builtin.SourceLocation, name: []const u8, tvg_bytes: []const u8, init_opts: MenuItemWidget.InitOptions, opts: Options) !?Rect.Natural {
    var mi = try menuItem(src, init_opts, opts);

    // pass min_size_content through to the icon so that it will figure out the
    // min width based on the height
    var iconopts = opts.strip().override(.{ .gravity_x = 0.5, .gravity_y = 0.5, .min_size_content = opts.min_size_content, .expand = .ratio });

    var ret: ?Rect.Natural = null;
    if (mi.activeRect()) |r| {
        ret = r;
    }

    if (mi.show_active) {
        iconopts = iconopts.override(themeGet().style_accent);
    }

    try icon(@src(), name, tvg_bytes, .{}, iconopts);

    mi.deinit();

    return ret;
}

pub fn menuItem(src: std.builtin.SourceLocation, init_opts: MenuItemWidget.InitOptions, opts: Options) !*MenuItemWidget {
    var ret = try currentWindow().arena().create(MenuItemWidget);
    ret.* = MenuItemWidget.init(src, init_opts, opts);
    try ret.install();
    ret.processEvents();
    try ret.drawBackground(.{});
    return ret;
}

/// A clickable label.  Good for hyperlinks.
/// Returns true if it's been clicked.
pub fn labelClick(src: std.builtin.SourceLocation, comptime fmt: []const u8, args: anytype, opts: Options) !bool {
    var ret = false;

    var lw = LabelWidget.init(src, fmt, args, opts.override(.{ .name = "LabelClick" }));
    // now lw has a Rect from its parent but hasn't processed events or drawn

    const lwid = lw.data().id;

    // if lw is visible, we want to be able to keyboard navigate to it
    if (lw.data().visible()) {
        try dvui.tabIndexSet(lwid, lw.data().options.tab_index);
    }

    // draw border and background
    try lw.install();

    // loop over all events this frame in order of arrival
    for (dvui.events()) |*e| {

        // skip if lw would not normally process this event
        if (!lw.matchEvent(e))
            continue;

        switch (e.evt) {
            .mouse => |me| {
                if (me.action == .focus) {
                    e.handle(@src(), lw.data());

                    // focus this widget for events after this one (starting with e.num)
                    dvui.focusWidget(lwid, null, e.num);
                } else if (me.action == .press and me.button.pointer()) {
                    e.handle(@src(), lw.data());
                    dvui.captureMouse(lw.data());

                    // for touch events, we want to cancel our click if a drag is started
                    dvui.dragPreStart(me.p, .{});
                } else if (me.action == .release and me.button.pointer()) {
                    // mouse button was released, do we still have mouse capture?
                    if (dvui.captured(lwid)) {
                        e.handle(@src(), lw.data());

                        // cancel our capture
                        dvui.captureMouse(null);
                        dvui.dragEnd();

                        // if the release was within our border, the click is successful
                        if (lw.data().borderRectScale().r.contains(me.p)) {
                            ret = true;

                            // if the user interacts successfully with a
                            // widget, it usually means part of the GUI is
                            // changing, so the convention is to call refresh
                            // so the user doesn't have to remember
                            dvui.refresh(null, @src(), lwid);
                        }
                    }
                } else if (me.action == .motion and me.button.touch()) {
                    if (dvui.captured(lwid)) {
                        if (dvui.dragging(me.p)) |_| {
                            // touch: if we overcame the drag threshold, then
                            // that means the person probably didn't want to
                            // touch this button, they were trying to scroll
                            dvui.captureMouse(null);
                            dvui.dragEnd();
                        }
                    }
                } else if (me.action == .position) {
                    // a single .position mouse event is at the end of each
                    // frame, so this means the mouse ended above us
                    dvui.cursorSet(.hand);
                }
            },
            .key => |ke| {
                if (ke.action == .down and ke.matchBind("activate")) {
                    e.handle(@src(), lw.data());
                    ret = true;
                    dvui.refresh(null, @src(), lwid);
                }
            },
            else => {},
        }

        // if we didn't handle this event, send it to lw - this means we don't
        // need to call lw.processEvents()
        if (!e.handled) {
            lw.processEvent(e, false);
        }
    }

    // draw text
    try lw.draw();

    // draw an accent border if we are focused
    if (lwid == dvui.focusedWidgetId()) {
        try lw.data().focusBorder();
    }

    // done with lw, have it report min size to parent
    lw.deinit();

    return ret;
}

pub fn label(src: std.builtin.SourceLocation, comptime fmt: []const u8, args: anytype, opts: Options) !void {
    var lw = LabelWidget.init(src, fmt, args, opts);
    try lw.install();
    lw.processEvents();
    try lw.draw();
    lw.deinit();
}

pub fn labelNoFmt(src: std.builtin.SourceLocation, str: []const u8, opts: Options) !void {
    var lw = LabelWidget.initNoFmt(src, str, opts);
    try lw.install();
    lw.processEvents();
    try lw.draw();
    lw.deinit();
}

pub fn icon(src: std.builtin.SourceLocation, name: []const u8, tvg_bytes: []const u8, icon_opts: IconRenderOptions, opts: Options) !void {
    var iw = try IconWidget.init(src, name, tvg_bytes, icon_opts, opts);
    try iw.install();
    try iw.draw();
    iw.deinit();
}

pub fn imageSize(name: []const u8, image_bytes: []const u8) StbImageError!Size {
    var w: c_int = undefined;
    var h: c_int = undefined;
    var n: c_int = undefined;
    const ok = c.stbi_info_from_memory(image_bytes.ptr, @as(c_int, @intCast(image_bytes.len)), &w, &h, &n);
    if (ok == 1) {
        return .{ .w = @floatFromInt(w), .h = @floatFromInt(h) };
    } else {
        log.warn("imageSize stbi_info error on image \"{s}\": {s}\n", .{ name, c.stbi_failure_reason() });
        return StbImageError.stbImageError;
    }
}

pub const ImageInitOptions = struct {
    /// Used for debugging output.
    name: []const u8 = "image",

    /// Bytes of the image file (like png), decoded lazily and cached.
    bytes: []const u8,

    /// If min size is larger than the rect we got, how to shrink it:
    /// - null => use expand setting
    /// - none => crop
    /// - horizontal => crop height, fit width
    /// - vertical => crop width, fit height
    /// - both => fit in rect ignoring aspect ratio
    /// - ratio => fit in rect maintaining aspect ratio
    shrink: ?Options.Expand = null,

    uv: Rect = .{ .w = 1, .h = 1 },
};

/// Show raster image.
///
/// Only valid between `Window.begin`and `Window.end`.
pub fn image(src: std.builtin.SourceLocation, init_opts: ImageInitOptions, opts: Options) !WidgetData {
    const options = (Options{ .name = init_opts.name }).override(opts);

    var size = Size{};
    if (options.min_size_content) |msc| {
        // user gave us a min size, use it
        size = msc;
    } else {
        // user didn't give us one, use natural size
        size = dvui.imageSize(init_opts.name, init_opts.bytes) catch .{ .w = 10, .h = 10 };
    }

    var wd = WidgetData.init(src, .{}, options.override(.{ .min_size_content = size }));
    wd.register();

    const cr = wd.contentRect();
    const ms = wd.options.min_size_contentGet();

    var too_big = false;
    if (ms.w > cr.w or ms.h > cr.h) {
        too_big = true;
    }

    var e = wd.options.expandGet();
    if (too_big) {
        e = init_opts.shrink orelse e;
    }
    const g = wd.options.gravityGet();
    var rect = dvui.placeIn(cr, ms, e, g);

    if (too_big and e != .ratio) {
        if (ms.w > cr.w and !e.isHorizontal()) {
            rect.w = ms.w;
            rect.x -= g.x * (ms.w - cr.w);
        }

        if (ms.h > cr.h and !e.isVertical()) {
            rect.h = ms.h;
            rect.y -= g.y * (ms.h - cr.h);
        }
    }

    // rect is the content rect, so expand to the whole rect
    wd.rect = rect.outset(wd.options.paddingGet()).outset(wd.options.borderGet()).outset(wd.options.marginGet());

    var renderBackground: ?Color = if (wd.options.backgroundGet()) wd.options.color(.fill) else null;

    if (wd.options.rotationGet() == 0.0) {
        try wd.borderAndBackground(.{});
        renderBackground = null;
    } else {
        if (wd.options.borderGet().nonZero()) {
            dvui.log.debug("image {x} can't render border while rotated\n", .{wd.id});
        }
    }

    try dvui.renderImage(init_opts.name, init_opts.bytes, wd.contentRectScale(), .{ .rotation = wd.options.rotationGet(), .corner_radius = wd.options.corner_radiusGet(), .uv = init_opts.uv, .background_color = renderBackground });

    wd.minSizeSetAndRefresh();
    wd.minSizeReportToParent();

    return wd;
}

pub fn debugFontAtlases(src: std.builtin.SourceLocation, opts: Options) !void {
    const cw = currentWindow();

    var width: u32 = 0;
    var height: u32 = 0;
    var it = cw.font_cache.iterator();
    while (it.next()) |kv| {
        const texture_atlas = try kv.value_ptr.getTextureAtlas();
        width = @max(width, texture_atlas.width);
        height += texture_atlas.height;
    }

    const sizePhys: Size.Physical = .{ .w = @floatFromInt(width), .h = @floatFromInt(height) };

    const ss = parentGet().screenRectScale(Rect{}).s;
    const size = sizePhys.scale(1.0 / ss, Size);

    var wd = WidgetData.init(src, .{}, opts.override(.{ .name = "debugFontAtlases", .min_size_content = size }));
    wd.register();

    try wd.borderAndBackground(.{});

    var rs = wd.parent.screenRectScale(placeIn(wd.contentRect(), size, .none, opts.gravityGet()));
    const color = opts.color(.text);

    if (cw.snap_to_pixels) {
        rs.r.x = @round(rs.r.x);
        rs.r.y = @round(rs.r.y);
    }

    it = cw.font_cache.iterator();
    while (it.next()) |kv| {
        const texture_atlas = try kv.value_ptr.getTextureAtlas();
        rs.r = rs.r.toSize(.{
            .w = @floatFromInt(texture_atlas.width),
            .h = @floatFromInt(texture_atlas.height),
        });
        try renderTexture(texture_atlas, rs, .{ .colormod = color });
        rs.r.y += rs.r.h;
    }

    wd.minSizeSetAndRefresh();
    wd.minSizeReportToParent();
}

pub fn button(src: std.builtin.SourceLocation, label_str: []const u8, init_opts: ButtonWidget.InitOptions, opts: Options) !bool {
    // initialize widget and get rectangle from parent
    var bw = ButtonWidget.init(src, init_opts, opts);

    // make ourselves the new parent
    try bw.install();

    // process events (mouse and keyboard)
    bw.processEvents();

    // draw background/border
    try bw.drawBackground();

    // use pressed text color if desired
    const click = bw.clicked();
    var options = opts.strip().override(.{ .gravity_x = 0.5, .gravity_y = 0.5 });

    if (bw.pressed()) options = options.override(.{ .color_text = .{ .color = opts.color(.text_press) } });

    // this child widget:
    // - has bw as parent
    // - gets a rectangle from bw
    // - draws itself
    // - reports its min size to bw
    try labelNoFmt(@src(), label_str, options);

    // draw focus
    try bw.drawFocus();

    // restore previous parent
    // send our min size to parent
    bw.deinit();

    return click;
}

pub fn buttonIcon(src: std.builtin.SourceLocation, name: []const u8, tvg_bytes: []const u8, init_opts: ButtonWidget.InitOptions, icon_opts: IconRenderOptions, opts: Options) !bool {
    const defaults = Options{ .padding = Rect.all(4) };
    var bw = ButtonWidget.init(src, init_opts, defaults.override(opts));
    try bw.install();
    bw.processEvents();
    try bw.drawBackground();

    // When someone passes min_size_content to buttonIcon, they want the icon
    // to be that size, so we pass it through.
    try icon(
        @src(),
        name,
        tvg_bytes,
        icon_opts,
        opts.strip().override(.{ .gravity_x = 0.5, .gravity_y = 0.5, .min_size_content = opts.min_size_content, .expand = .ratio }),
    );

    const click = bw.clicked();
    try bw.drawFocus();
    bw.deinit();
    return click;
}

pub fn buttonLabelAndIcon(src: std.builtin.SourceLocation, label_str: []const u8, tvg_bytes: []const u8, init_opts: ButtonWidget.InitOptions, opts: Options) !bool {
    // initialize widget and get rectangle from parent
    var bw = ButtonWidget.init(src, init_opts, opts);

    // make ourselves the new parent
    try bw.install();

    // process events (mouse and keyboard)
    bw.processEvents();
    var options = opts.strip().override(.{ .gravity_y = 0.5 });
    if (bw.pressed()) options = options.override(.{ .color_text = .{ .color = opts.color(.text_press) } });

    // draw background/border
    try bw.drawBackground();
    {
        var hbox = try box(src, .horizontal, .{ .expand = .horizontal });
        defer hbox.deinit();

        try icon(@src(), label_str, tvg_bytes, .{}, opts.strip().override(.{ .gravity_x = 1.0 }));
        try labelNoFmt(@src(), label_str, options.override(.{ .expand = .horizontal }));
    }

    const click = bw.clicked();

    try bw.drawFocus();

    bw.deinit();
    return click;
}

pub var slider_defaults: Options = .{
    .padding = Rect.all(2),
    .min_size_content = .{ .w = 20, .h = 20 },
    .color_fill = .{ .name = .fill_control },
    .name = "Slider",
};

// returns true if fraction (0-1) was changed
pub fn slider(src: std.builtin.SourceLocation, dir: enums.Direction, fraction: *f32, opts: Options) !bool {
    std.debug.assert(fraction.* >= 0);
    std.debug.assert(fraction.* <= 1);

    const options = slider_defaults.override(opts);

    var b = try box(src, dir, options);
    defer b.deinit();

    if (b.data().visible()) {
        try tabIndexSet(b.data().id, options.tab_index);
    }

    var hovered: bool = false;
    var ret = false;

    const br = b.data().contentRect();
    const knobsize = @min(br.w, br.h);
    const track = switch (dir) {
        .horizontal => Rect{ .x = knobsize / 2, .y = br.h / 2 - 2, .w = br.w - knobsize, .h = 4 },
        .vertical => Rect{ .x = br.w / 2 - 2, .y = knobsize / 2, .w = 4, .h = br.h - knobsize },
    };

    const trackrs = b.widget().screenRectScale(track);

    const rs = b.data().contentRectScale();
    const evts = events();
    for (evts) |*e| {
        if (!eventMatch(e, .{ .id = b.data().id, .r = rs.r }))
            continue;

        switch (e.evt) {
            .mouse => |me| {
                var p: ?Point.Physical = null;
                if (me.action == .focus) {
                    e.handle(@src(), b.data());
                    focusWidget(b.data().id, null, e.num);
                } else if (me.action == .press and me.button.pointer()) {
                    // capture
                    captureMouse(b.data());
                    e.handle(@src(), b.data());
                    p = me.p;
                } else if (me.action == .release and me.button.pointer()) {
                    // stop capture
                    captureMouse(null);
                    dragEnd();
                    e.handle(@src(), b.data());
                } else if (me.action == .motion and captured(b.data().id)) {
                    // handle only if we have capture
                    e.handle(@src(), b.data());
                    p = me.p;
                } else if (me.action == .position) {
                    dvui.cursorSet(.arrow);
                    hovered = true;
                }

                if (p) |pp| {
                    var min: f32 = undefined;
                    var max: f32 = undefined;
                    switch (dir) {
                        .horizontal => {
                            min = trackrs.r.x;
                            max = trackrs.r.x + trackrs.r.w;
                        },
                        .vertical => {
                            min = 0;
                            max = trackrs.r.h;
                        },
                    }

                    if (max > min) {
                        const v = if (dir == .horizontal) pp.x else (trackrs.r.y + trackrs.r.h - pp.y);
                        fraction.* = (v - min) / (max - min);
                        fraction.* = @max(0, @min(1, fraction.*));
                        ret = true;
                    }
                }
            },
            .key => |ke| {
                if (ke.action == .down or ke.action == .repeat) {
                    switch (ke.code) {
                        .left, .down => {
                            e.handle(@src(), b.data());
                            fraction.* = @max(0, @min(1, fraction.* - 0.05));
                            ret = true;
                        },
                        .right, .up => {
                            e.handle(@src(), b.data());
                            fraction.* = @max(0, @min(1, fraction.* + 0.05));
                            ret = true;
                        },
                        else => {},
                    }
                }
            },
            else => {},
        }
    }

    const perc = @max(0, @min(1, fraction.*));

    var part = trackrs.r;
    switch (dir) {
        .horizontal => part.w *= perc,
        .vertical => {
            const h = part.h * (1 - perc);
            part.y += h;
            part.h = trackrs.r.h - h;
        },
    }
    if (b.data().visible()) {
        try part.fill(options.corner_radiusGet().scale(trackrs.s, Rect.Physical), .{ .color = options.color(.accent) });
    }

    switch (dir) {
        .horizontal => {
            part.x = part.x + part.w;
            part.w = trackrs.r.w - part.w;
        },
        .vertical => {
            part = trackrs.r;
            part.h *= (1 - perc);
        },
    }
    if (b.data().visible()) {
        try part.fill(options.corner_radiusGet().scale(trackrs.s, Rect.Physical), .{ .color = options.color(.fill) });
    }

    const knobRect = switch (dir) {
        .horizontal => Rect{ .x = (br.w - knobsize) * perc, .w = knobsize, .h = knobsize },
        .vertical => Rect{ .y = (br.h - knobsize) * (1 - perc), .w = knobsize, .h = knobsize },
    };

    var fill_color: Color = undefined;
    if (captured(b.data().id)) {
        fill_color = options.color(.fill_press);
    } else if (hovered) {
        fill_color = options.color(.fill_hover);
    } else {
        fill_color = options.color(.fill);
    }
    var knob = BoxWidget.init(@src(), .horizontal, false, .{ .rect = knobRect, .padding = .{}, .margin = .{}, .background = true, .border = Rect.all(1), .corner_radius = Rect.all(100), .color_fill = .{ .color = fill_color } });
    try knob.install();
    try knob.drawBackground();
    if (b.data().id == focusedWidgetId()) {
        try knob.wd.focusBorder();
    }
    knob.deinit();

    if (ret) {
        refresh(null, @src(), b.data().id);
    }

    return ret;
}

pub var slider_entry_defaults: Options = .{
    .margin = Rect.all(4),
    .corner_radius = dvui.Rect.all(2),
    .padding = Rect.all(2),
    .color_fill = .{ .name = .fill_control },
    .background = true,
    // min size calculated from font
    .name = "SliderEntry",
};

pub const SliderEntryInitOptions = struct {
    value: *f32,
    min: ?f32 = null,
    max: ?f32 = null,
    interval: ?f32 = null,
};

/// Combines a slider and a text entry box on key press.  Displays value on top of slider.
///
/// Returns true if value was changed.
pub fn sliderEntry(src: std.builtin.SourceLocation, comptime label_fmt: ?[]const u8, init_opts: SliderEntryInitOptions, opts: Options) !bool {

    // This widget swaps between either a slider with a label or a text entry.
    // The tricky part of this is maintaining focus.  Strategy is a containing
    // box that will keep focus, and forward events to the text entry.
    //
    // We are keeping this simple by only swapping between slider and textEntry
    // on a frame boundary.

    const exp_min_change = 0.1;
    const exp_stretch = 0.02;
    const key_percentage = 0.05;

    var options = slider_entry_defaults.min_sizeM(10, 1).override(opts);

    var ret = false;
    var hover = false;
    var b = BoxWidget.init(src, .horizontal, false, options);
    try b.install();
    defer b.deinit();

    if (b.data().visible()) {
        try tabIndexSet(b.data().id, options.tab_index);
    }

    const br = b.data().contentRect();
    const knobsize = @min(br.w, br.h);
    const rs = b.data().contentRectScale();

    var text_mode = dataGet(null, b.data().id, "_text_mode", bool) orelse false;
    var ctrl_down = dataGet(null, b.data().id, "_ctrl", bool) orelse false;

    // must call dataGet/dataSet on these every frame to prevent them from
    // getting purged
    _ = dataGet(null, b.data().id, "_start_x", f32);
    _ = dataGet(null, b.data().id, "_start_v", f32);

    if (text_mode) {
        var te_buf = dataGetSlice(null, b.data().id, "_buf", []u8) orelse blk: {
            var buf = [_]u8{0} ** 20;
            _ = std.fmt.bufPrintZ(&buf, "{d:0.3}", .{init_opts.value.*}) catch {};
            dataSetSlice(null, b.data().id, "_buf", &buf);
            break :blk dataGetSlice(null, b.data().id, "_buf", []u8).?;
        };

        // pass 0 for tab_index so you can't tab to TextEntry
        var te = TextEntryWidget.init(@src(), .{ .text = .{ .buffer = te_buf } }, options.strip().override(.{ .min_size_content = .{}, .expand = .both, .tab_index = 0 }));
        try te.install();

        if (firstFrame(te.wd.id)) {
            var sel = te.textLayout.selection;
            sel.start = 0;
            sel.cursor = 0;
            sel.end = std.math.maxInt(usize);
        }

        var new_val: ?f32 = null;

        const evts = events();
        for (evts) |*e| {
            if (e.evt == .key and e.evt.key.matchBind("ctrl/cmd")) {
                ctrl_down = (e.evt.key.action == .down or e.evt.key.action == .repeat);
            }

            if (!text_mode) {
                // if we are switching out of text mode, skip processing any
                // remaining events
                continue;
            }

            // te.matchEvent could be passively listening to events, so don't
            // short-circuit it
            const match1 = eventMatch(e, .{ .id = b.data().id, .r = rs.r });
            const match2 = te.matchEvent(e);

            if (!match1 and !match2)
                continue;

            if (e.evt == .key and e.evt.key.action == .down and e.evt.key.code == .enter) {
                e.handle(@src(), b.data());
                text_mode = false;
                new_val = std.fmt.parseFloat(f32, te_buf[0..te.len]) catch null;
            }

            if (e.evt == .key and e.evt.key.action == .down and e.evt.key.code == .escape) {
                e.handle(@src(), b.data());
                text_mode = false;
                // don't set new_val, we are escaping
            }

            // don't want TextEntry to get focus
            if (e.evt == .mouse and e.evt.mouse.action == .focus) {
                e.handle(@src(), b.data());
                focusWidget(b.data().id, null, e.num);
            }

            if (!e.handled) {
                te.processEvent(e, false);
            }
        }

        if (b.data().id == focusedWidgetId()) {
            dvui.wantTextInput(b.data().borderRectScale().r.toNatural());
        } else {

            // we lost focus
            text_mode = false;
            new_val = std.fmt.parseFloat(f32, te_buf[0..te.len]) catch null;
        }

        if (!text_mode) {
            refresh(null, @src(), b.data().id);

            if (new_val) |nv| {
                init_opts.value.* = nv;
                ret = true;
            }
        }

        try te.draw();
        try te.drawCursor();
        te.deinit();
    } else {

        // show slider and label
        const trackrs = b.widget().screenRectScale(.{ .x = knobsize / 2, .w = br.w - knobsize });
        const min_x = trackrs.r.x;
        const max_x = trackrs.r.x + trackrs.r.w;
        const px_scale = trackrs.s;

        const evts = events();
        for (evts) |*e| {
            if (e.evt == .key and e.evt.key.matchBind("ctrl/cmd")) {
                ctrl_down = (e.evt.key.action == .down or e.evt.key.action == .repeat);
            }

            if (!eventMatch(e, .{ .id = b.data().id, .r = rs.r }))
                continue;

            switch (e.evt) {
                .mouse => |me| {
                    var p: ?Point.Physical = null;
                    if (me.action == .focus) {
                        e.handle(@src(), b.data());
                        focusWidget(b.data().id, null, e.num);
                    } else if (me.action == .press and me.button.pointer()) {
                        e.handle(@src(), b.data());
                        if (ctrl_down) {
                            text_mode = true;
                            refresh(null, @src(), b.data().id);
                        } else {
                            captureMouse(b.data());
                            dataSet(null, b.data().id, "_start_x", me.p.x);
                            dataSet(null, b.data().id, "_start_v", init_opts.value.*);

                            if (me.button.touch()) {
                                dvui.dragPreStart(me.p, .{});
                            } else {
                                // Only start tracking the position on press if this
                                // is not a touch to prevent the value from
                                // "jumping" when entering text mode on a
                                // touch-tap event
                                p = me.p;
                            }
                        }
                    } else if (me.action == .release and me.button.pointer()) {
                        if (me.button.touch() and dvui.dragging(me.p) == null) {
                            text_mode = true;
                            refresh(null, @src(), b.data().id);
                        }
                        e.handle(@src(), b.data());
                        captureMouse(null);
                        dragEnd();
                        dataRemove(null, b.data().id, "_start_x");
                        dataRemove(null, b.data().id, "_start_v");
                    } else if (me.action == .motion and captured(b.data().id)) {
                        e.handle(@src(), b.data());
                        // If this is a touch motion we need to make sure to
                        // only update the value if we are exceeding the
                        // drag threshold to prevent the value from jumping while
                        // entering text mode via a non-drag touch-tap
                        if (!me.button.touch() or dvui.dragging(me.p) != null) {
                            p = me.p;
                        }
                    } else if (me.action == .position) {
                        dvui.cursorSet(.arrow);
                        hover = true;
                    }

                    if (p) |pp| {
                        if (max_x > min_x) {
                            ret = true;
                            if (init_opts.min != null and init_opts.max != null) {
                                // lerp but make sure we can hit the max
                                if (pp.x > max_x) {
                                    init_opts.value.* = init_opts.max.?;
                                } else {
                                    const px_lerp = @max(0, @min(1, (pp.x - min_x) / (max_x - min_x)));
                                    init_opts.value.* = init_opts.min.? + px_lerp * (init_opts.max.? - init_opts.min.?);
                                    if (init_opts.interval) |ival| {
                                        init_opts.value.* = init_opts.min.? + ival * @round((init_opts.value.* - init_opts.min.?) / ival);
                                    }
                                }
                            } else if (init_opts.min != null) {
                                // only have min, go exponentially to the right
                                if (pp.x < min_x) {
                                    init_opts.value.* = init_opts.min.?;
                                } else {
                                    const base = if (init_opts.min.? == 0) exp_min_change else @exp(math.ln10 * @floor(@log10(@abs(init_opts.min.?)))) * exp_min_change;
                                    const how_far = @max(0, (pp.x - min_x)) / px_scale;
                                    const how_much = (@exp(how_far * exp_stretch) - 1) * base;
                                    init_opts.value.* = init_opts.min.? + how_much;
                                    if (init_opts.interval) |ival| {
                                        init_opts.value.* = init_opts.min.? + ival * @round((init_opts.value.* - init_opts.min.?) / ival);
                                    }
                                }
                            } else if (init_opts.max != null) {
                                // only have max, go exponentially to the left
                                if (pp.x > max_x) {
                                    init_opts.value.* = init_opts.max.?;
                                } else {
                                    const base = if (init_opts.max.? == 0) exp_min_change else @exp(math.ln10 * @floor(@log10(@abs(init_opts.max.?)))) * exp_min_change;
                                    const how_far = @max(0, (max_x - pp.x)) / px_scale;
                                    const how_much = (@exp(how_far * exp_stretch) - 1) * base;
                                    init_opts.value.* = init_opts.max.? - how_much;
                                    if (init_opts.interval) |ival| {
                                        init_opts.value.* = init_opts.max.? - ival * @round((init_opts.max.? - init_opts.value.*) / ival);
                                    }
                                }
                            } else {
                                // neither min nor max, go exponentially away from starting value
                                if (dataGet(null, b.data().id, "_start_x", f32)) |start_x| {
                                    if (dataGet(null, b.data().id, "_start_v", f32)) |start_v| {
                                        const base = if (start_v == 0) exp_min_change else @exp(math.ln10 * @floor(@log10(@abs(start_v)))) * exp_min_change;
                                        const how_far = (pp.x - start_x) / px_scale;
                                        const how_much = (@exp(@abs(how_far) * exp_stretch) - 1) * base;
                                        init_opts.value.* = if (how_far < 0) start_v - how_much else start_v + how_much;
                                        if (init_opts.interval) |ival| {
                                            init_opts.value.* = start_v + ival * @round((init_opts.value.* - start_v) / ival);
                                        }
                                    }
                                }
                            }
                        }
                    }
                },
                .key => |ke| {
                    if (ke.code == .enter and ke.action == .down) {
                        text_mode = true;
                    } else if (ke.action == .down or ke.action == .repeat) {
                        switch (ke.code) {
                            .left, .right => {
                                e.handle(@src(), b.data());
                                ret = true;
                                if (init_opts.interval) |ival| {
                                    init_opts.value.* = init_opts.value.* + (if (ke.code == .left) -ival else ival);
                                } else {
                                    const how_much = @abs(init_opts.value.*) * key_percentage;
                                    init_opts.value.* = if (ke.code == .left) init_opts.value.* - how_much else init_opts.value.* + how_much;
                                }

                                if (init_opts.min) |min| {
                                    init_opts.value.* = @max(min, init_opts.value.*);
                                }

                                if (init_opts.max) |max| {
                                    init_opts.value.* = @min(max, init_opts.value.*);
                                }
                            },
                            else => {},
                        }
                    }
                },
                else => {},
            }

            if (e.bubbleable()) {
                b.wd.parent.processEvent(e, true);
            }
        }

        try b.wd.borderAndBackground(.{ .fill_color = if (hover) b.wd.options.color(.fill_hover) else b.wd.options.color(.fill) });

        // only draw handle if we have a min and max
        if (b.wd.visible() and init_opts.min != null and init_opts.max != null) {
            const how_far = (init_opts.value.* - init_opts.min.?) / (init_opts.max.? - init_opts.min.?);
            const knobRect = Rect{ .x = (br.w - knobsize) * math.clamp(how_far, 0, 1), .w = knobsize, .h = knobsize };
            const knobrs = b.widget().screenRectScale(knobRect);

            try knobrs.r.fill(options.corner_radiusGet().scale(knobrs.s, Rect.Physical), .{ .color = options.color(.fill_press) });
        }

        try label(@src(), label_fmt orelse "{d:.3}", .{init_opts.value.*}, options.strip().override(.{ .expand = .both, .gravity_x = 0.5, .gravity_y = 0.5 }));
    }

    if (b.data().id == focusedWidgetId()) {
        try b.data().focusBorder();
    }

    dataSet(null, b.data().id, "_text_mode", text_mode);
    dataSet(null, b.data().id, "_ctrl", ctrl_down);

    if (ret) {
        refresh(null, @src(), b.data().id);
    }

    return ret;
}

fn isF32Slice(comptime ptr: std.builtin.Type.Pointer, comptime child_info: std.builtin.Type) bool {
    const is_slice = ptr.size == .slice;
    const holds_f32 = switch (child_info) {
        .float => |f| f.bits == 32,
        else => false,
    };

    // If f32 slice, cast. Otherwise, throw an error.
    if (is_slice) {
        if (!holds_f32) {
            @compileError("Only f32 slices are supported!");
        }
        return true;
    }

    return false;
}

fn checkAndCastDataPtr(comptime num_components: u32, value: anytype) *[num_components]f32 {
    switch (@typeInfo(@TypeOf(value))) {
        .pointer => |ptr| {
            const child_info = @typeInfo(ptr.child);
            const is_f32_slice = comptime isF32Slice(ptr, child_info);

            if (is_f32_slice) {
                return @as(*[num_components]f32, @ptrCast(value.ptr));
            }

            // If not slice, need to check for arrays and vectors.
            // Need to also check the length.
            const data_len = switch (child_info) {
                .vector => |vec| vec.len,
                .array => |arr| arr.len,
                else => @compileError("Must supply a pointer to a vector or array!"),
            };

            if (data_len != num_components) {
                @compileError("Data and options have different lengths!");
            }

            return @ptrCast(value);
        },
        else => @compileError("Must supply a pointer to a vector or array!"),
    }
}

pub const SliderVectorInitOptions = struct {
    min: ?f32 = null,
    max: ?f32 = null,
    interval: ?f32 = null,
};

// Options are forwarded to the individual sliderEntries, including
// min_size_content
pub fn sliderVector(line: std.builtin.SourceLocation, comptime fmt: []const u8, comptime num_components: u32, value: anytype, init_opts: SliderVectorInitOptions, opts: Options) !bool {
    var data_arr = checkAndCastDataPtr(num_components, value);

    var any_changed = false;
    inline for (0..num_components) |i| {
        const component_opts = dvui.SliderEntryInitOptions{
            .value = &data_arr[i],
            .min = init_opts.min,
            .max = init_opts.max,
            .interval = init_opts.interval,
        };

        const component_changed = try dvui.sliderEntry(line, fmt, component_opts, opts.override(.{ .id_extra = i, .expand = .both }));
        any_changed = any_changed or component_changed;
    }

    return any_changed;
}

pub var progress_defaults: Options = .{
    .padding = Rect.all(2),
    .min_size_content = .{ .w = 10, .h = 10 },
    .color_fill = .{ .name = .fill_control },
};

pub const Progress_InitOptions = struct {
    dir: enums.Direction = .horizontal,
    percent: f32,
};

pub fn progress(src: std.builtin.SourceLocation, init_opts: Progress_InitOptions, opts: Options) !void {
    const options = progress_defaults.override(opts);

    var b = try box(src, init_opts.dir, options);
    defer b.deinit();

    const rs = b.data().contentRectScale();

    try rs.r.fill(options.corner_radiusGet().scale(rs.s, Rect.Physical), .{ .color = options.color(.fill) });

    const perc = @max(0, @min(1, init_opts.percent));
    if (perc == 0) return;

    var part = rs.r;
    switch (init_opts.dir) {
        .horizontal => {
            part.w *= perc;
        },
        .vertical => {
            const h = part.h * (1 - perc);
            part.y += h;
            part.h = rs.r.h - h;
        },
    }
    try part.fill(options.corner_radiusGet().scale(rs.s, Rect.Physical), .{ .color = options.color(.accent) });
}

pub var checkbox_defaults: Options = .{
    .name = "Checkbox",
    .corner_radius = dvui.Rect.all(2),
    .padding = Rect.all(6),
};

pub fn checkbox(src: std.builtin.SourceLocation, target: *bool, label_str: ?[]const u8, opts: Options) !bool {
    const options = checkbox_defaults.override(opts);
    var ret = false;

    var bw = ButtonWidget.init(src, .{}, options.strip().override(options));

    try bw.install();
    bw.processEvents();
    // don't call button drawBackground(), it wouldn't do anything anyway because we stripped the options so no border/background
    // don't call button drawFocus(), we don't want a focus ring around the label
    defer bw.deinit();

    if (bw.clicked()) {
        target.* = !target.*;
        ret = true;
    }

    var b = try box(@src(), .horizontal, options.strip().override(.{ .expand = .both }));
    defer b.deinit();

    const check_size = options.fontGet().textHeight();
    const s = try spacer(@src(), Size.all(check_size), .{ .gravity_y = 0.5 });

    const rs = s.borderRectScale();

    if (bw.wd.visible()) {
        try checkmark(target.*, bw.focused(), rs, bw.pressed(), bw.hovered(), options);
    }

    if (label_str) |str| {
        _ = try spacer(@src(), .{ .w = checkbox_defaults.paddingGet().w }, .{});
        try labelNoFmt(@src(), str, options.strip().override(.{ .gravity_y = 0.5 }));
    }

    return ret;
}

pub fn checkmark(checked: bool, focused: bool, rs: RectScale, pressed: bool, hovered: bool, opts: Options) !void {
    const cornerRad = opts.corner_radiusGet().scale(rs.s, Rect.Physical);
    try rs.r.fill(cornerRad, .{ .color = opts.color(.border) });

    if (focused) {
        try rs.r.stroke(cornerRad, .{ .thickness = 2 * rs.s, .color = dvui.themeGet().color_accent });
    }

    var fill: Options.ColorAsk = .fill;
    if (pressed) {
        fill = .fill_press;
    } else if (hovered) {
        fill = .fill_hover;
    }

    var options = opts;
    if (checked) {
        options = opts.override(themeGet().style_accent);
        try rs.r.insetAll(0.5 * rs.s).fill(cornerRad, .{ .color = options.color(fill) });
    } else {
        try rs.r.insetAll(rs.s).fill(cornerRad, .{ .color = options.color(fill) });
    }

    if (checked) {
        const r = rs.r.insetAll(0.5 * rs.s);
        const pad = @max(1.0, r.w / 6);

        var thick = @max(1.0, r.w / 5);
        const size = r.w - (thick / 2) - pad * 2;
        const third = size / 3.0;
        const x = r.x + pad + (0.25 * thick) + third;
        const y = r.y + pad + (0.25 * thick) + size - (third * 0.5);

        thick /= 1.5;

        const path: Path = .{ .points = &.{
            .{ .x = x - third, .y = y - third },
            .{ .x = x, .y = y },
            .{ .x = x + third * 2, .y = y - third * 2 },
        } };
        try path.stroke(.{ .thickness = thick, .color = options.color(.text), .endcap_style = .square });
    }
}

pub var radio_defaults: Options = .{
    .name = "Radio",
    .corner_radius = dvui.Rect.all(2),
    .padding = Rect.all(6),
};

pub fn radio(src: std.builtin.SourceLocation, active: bool, label_str: ?[]const u8, opts: Options) !bool {
    const options = radio_defaults.override(opts);
    var ret = false;

    var bw = ButtonWidget.init(src, .{}, options.strip().override(options));

    try bw.install();
    bw.processEvents();
    // don't call button drawBackground(), it wouldn't do anything anyway because we stripped the options so no border/background
    // don't call button drawFocus(), we don't want a focus ring around the label
    defer bw.deinit();

    if (bw.clicked()) {
        ret = true;
    }

    var b = try box(@src(), .horizontal, options.strip().override(.{ .expand = .both }));
    defer b.deinit();

    const radio_size = options.fontGet().textHeight();
    const s = try spacer(@src(), Size.all(radio_size), .{ .gravity_y = 0.5 });

    const rs = s.borderRectScale();

    if (bw.wd.visible()) {
        try radioCircle(active, bw.focused(), rs, bw.pressed(), bw.hovered(), options);
    }

    if (label_str) |str| {
        _ = try spacer(@src(), .{ .w = radio_defaults.paddingGet().w }, .{});
        try labelNoFmt(@src(), str, options.strip().override(.{ .gravity_y = 0.5 }));
    }

    return ret;
}

pub fn radioCircle(active: bool, focused: bool, rs: RectScale, pressed: bool, hovered: bool, opts: Options) !void {
    const cornerRad = Rect.Physical.all(1000);
    const r = rs.r;
    try r.fill(cornerRad, .{ .color = opts.color(.border) });

    if (focused) {
        try r.stroke(cornerRad, .{ .thickness = 2 * rs.s, .color = dvui.themeGet().color_accent });
    }

    var fill: Options.ColorAsk = .fill;
    if (pressed) {
        fill = .fill_press;
    } else if (hovered) {
        fill = .fill_hover;
    }

    var options = opts;
    if (active) {
        options = opts.override(themeGet().style_accent);
        try r.insetAll(0.5 * rs.s).fill(cornerRad, .{ .color = options.color(.fill) });
    } else {
        try r.insetAll(rs.s).fill(cornerRad, .{ .color = opts.color(fill) });
    }

    if (active) {
        const thick = @max(1.0, r.w / 6);

        try Path.stroke(.{ .points = &.{r.center()} }, .{ .thickness = thick, .color = options.color(.text) });
    }
}

/// The returned slice is guaranteed to be valid utf8. If the passed in slice
/// already was valid, the same slice will be returned. Otherwise, a new slice
/// will be allocated.
///
/// ```zig
/// const some_text = "This is some maybe utf8 text";
/// const utf8_text = try toUtf8(alloc, some_text);
/// // Detect if the text needs to be freed by checking the
/// defer if (utf8_text.ptr != some_text.ptr) alloc.free(utf8_text);
/// ```
pub fn toUtf8(allocator: std.mem.Allocator, text: []const u8) std.mem.Allocator.Error![]const u8 {
    if (std.unicode.utf8ValidateSlice(text)) return text;
    // Give some reasonable extra space for replacement bytes without the need to reallocate
    const replacements_before_realloc = 100;
    // We use array list directly to avoid `std.fmt.count` going over the string twice
    var out = try std.ArrayList(u8).initCapacity(allocator, text.len + replacements_before_realloc);
    const writer = out.writer();
    try std.unicode.fmtUtf8(text).format(undefined, undefined, writer);
    return out.toOwnedSlice();
}

test toUtf8 {
    const alloc = std.testing.allocator;
    const some_text = "This is some maybe utf8 text";
    const utf8_text = try toUtf8(alloc, some_text);
    // Detect if the text needs to be freed by checking the
    defer if (utf8_text.ptr != some_text.ptr) alloc.free(utf8_text);
}

// pos is clamped to [0, text.len] then if it is in the middle of a multibyte
// utf8 char, we move it back to the beginning
pub fn findUtf8Start(text: []const u8, pos: usize) usize {
    var p = pos;
    p = @min(p, text.len);

    // find start of previous utf8 char
    var start = p -| 1;
    while (start < p and text[start] & 0xc0 == 0x80) {
        start -|= 1;
    }

    if (start < p) {
        const utf8_size = std.unicode.utf8ByteSequenceLength(text[start]) catch 0;
        if (utf8_size != (p - start)) {
            p = start;
        }
    }

    return p;
}

pub fn textEntry(src: std.builtin.SourceLocation, init_opts: TextEntryWidget.InitOptions, opts: Options) !*TextEntryWidget {
    const cw = currentWindow();
    var ret = try cw.arena().create(TextEntryWidget);
    ret.* = TextEntryWidget.init(src, init_opts, opts);
    try ret.install();
    // can install corner widgets here
    //_ = try dvui.button(@src(), "upright", .{}, .{ .gravity_x = 1.0 });
    ret.processEvents();
    try ret.draw();
    return ret;
}

pub fn TextEntryNumberInitOptions(comptime T: type) type {
    return struct {
        min: ?T = null,
        max: ?T = null,
        value: ?*T = null,
        show_min_max: bool = false,
    };
}

pub fn TextEntryNumberResult(comptime T: type) type {
    return struct {
        value: union(enum) {
            Valid: T,
            Invalid: void,
            TooBig: void,
            TooSmall: void,
            Empty: void,
        } = .Invalid,

        /// True if given a value pointer and wrote a valid value back to it.
        changed: bool = false,
        enter_pressed: bool = false,
    };
}

pub fn textEntryNumber(src: std.builtin.SourceLocation, comptime T: type, init_opts: TextEntryNumberInitOptions(T), opts: Options) !TextEntryNumberResult(T) {
    const base_filter = "1234567890";
    const filter = switch (@typeInfo(T)) {
        .int => |int| switch (int.signedness) {
            .signed => base_filter ++ "+-",
            .unsigned => base_filter ++ "+",
        },
        .float => base_filter ++ "+-.e",
        else => unreachable,
    };

    const id = dvui.parentGet().extendId(src, opts.idExtra());

    const buffer = dataGetSliceDefault(null, id, "buffer", []u8, &[_]u8{0} ** 32);

    //initialize with input number
    if (init_opts.value) |num| {
        const old_value = dataGet(null, id, "value", T);
        if (old_value == null or old_value.? != num.*) {
            dataSet(null, id, "value", num.*);
            @memset(buffer, 0); // clear out anything that was there before
            _ = try std.fmt.bufPrint(buffer, "{d}", .{num.*});
        }
    }

    var te = TextEntryWidget.init(src, .{ .text = .{ .buffer = buffer } }, opts);
    try te.install();
    te.processEvents();

    var result: TextEntryNumberResult(T) = .{ .enter_pressed = te.enter_pressed };

    // filter before drawing
    te.filterIn(filter);

    // validation
    const text = te.getText();
    const num = switch (@typeInfo(T)) {
        .int => std.fmt.parseInt(T, text, 10) catch null,
        .float => std.fmt.parseFloat(T, text) catch null,
        else => unreachable,
    };

    //determine error if any
    if (text.len == 0 and num == null) {
        result.value = .Empty;
    } else if (num == null) {
        result.value = .Invalid;
    } else if (num != null and init_opts.min != null and num.? < init_opts.min.?) {
        result.value = .TooSmall;
    } else if (num != null and init_opts.max != null and num.? > init_opts.max.?) {
        result.value = .TooBig;
    } else {
        result.value = .{ .Valid = num.? };
        if (init_opts.value) |value_ptr| {
            if ((te.enter_pressed or te.text_changed) and value_ptr.* != num.?) {
                dataSet(null, id, "value", num.?);
                value_ptr.* = num.?;
                result.changed = true;
            }
        }
    }

    try te.draw();

    if (result.value != .Valid and (init_opts.value != null or result.value != .Empty)) {
        const rs = te.data().borderRectScale();
        try rs.r.outsetAll(1).stroke(te.data().options.corner_radiusGet().scale(rs.s, Rect.Physical), .{ .thickness = 3 * rs.s, .color = dvui.themeGet().color_err, .after = true });
    }

    // display min/max
    if (te.getText().len == 0 and init_opts.show_min_max) {
        var minmax_buffer: [64]u8 = undefined;
        var minmax_text: []const u8 = "";
        if (init_opts.min != null and init_opts.max != null) {
            minmax_text = try std.fmt.bufPrint(&minmax_buffer, "(min: {d}, max: {d})", .{ init_opts.min.?, init_opts.max.? });
        } else if (init_opts.min != null) {
            minmax_text = try std.fmt.bufPrint(&minmax_buffer, "(min: {d})", .{init_opts.min.?});
        } else if (init_opts.max != null) {
            minmax_text = try std.fmt.bufPrint(&minmax_buffer, "(max: {d})", .{init_opts.max.?});
        }
        try te.textLayout.addText(minmax_text, .{ .color_text = .{ .name = .fill_hover } });
    }

    te.deinit();

    return result;
}

pub const TextEntryColorInitOptions = struct {
    value: ?*Color = null,
    placeholder: []const u8 = "#ff00ff",
    /// If this is true, the alpha with be taken from the last hex value,
    /// if it is included in the input
    allow_alpha: bool = true,
};

pub const TextEntryColorResult = struct {
    value: union(enum) {
        Valid: Color,
        Invalid: enum {
            non_hex_value,
            alpha_passed_when_not_allowed,
        },
        Empty: void,
    } = .{ .Invalid = .non_hex_value },

    /// True if given a value pointer and wrote a valid value back to it.
    changed: bool = false,
    enter_pressed: bool = false,
};

/// A text entry for hex color codes. Supports the same formats as `Color.fromHex`
pub fn textEntryColor(src: std.builtin.SourceLocation, init_opts: TextEntryColorInitOptions, opts: Options) !TextEntryColorResult {
    const defaults = Options{ .name = "textEntryColor" };

    var options = defaults.override(opts);
    if (options.min_size_content == null) {
        options = options.override(.{ .min_size_content = opts.fontGet().textSize(if (init_opts.allow_alpha) "#DDDDDDDD" else "#DDDDDD") });
    }

    const id = dvui.parentGet().extendId(src, opts.idExtra());

    const buffer = dataGetSliceDefault(null, id, "buffer", []u8, &[_]u8{0} ** 9);

    var te = TextEntryWidget.init(src, .{ .text = .{ .buffer = buffer }, .placeholder = init_opts.placeholder }, options);
    try te.install();

    //initialize with input number
    if (init_opts.value) |v| {
        const old_value = dataGet(null, id, "value", Color);
        if (old_value == null or
            old_value.?.r != v.r or
            old_value.?.g != v.g or
            old_value.?.b != v.b or
            old_value.?.a != v.a)
        {
            dataSet(null, id, "value", v.*);
            @memset(buffer, 0); // clear out anything that was there before
            if (init_opts.allow_alpha and v.a != 0xff) {
                _ = try std.fmt.bufPrint(buffer, "#{x:0>2}{x:0>2}{x:0>2}{x:0>2}", .{ v.r, v.g, v.b, v.a });
                te.len = 9;
            } else {
                te.textSet(&(v.toHexString()), false);
            }
        }
    }

    te.processEvents();
    // filter before drawing
    te.filterIn(std.fmt.hex_charset ++ "ABCDEF" ++ "#");

    var result: TextEntryColorResult = .{ .enter_pressed = te.enter_pressed };

    // validation
    const text = te.getText();
    const color: ?Color = Color.tryFromHex(text) catch null;

    //determine error if any
    if (text.len == 0 and color == null) {
        result.value = .Empty;
    } else if (color == null) {
        result.value = .{ .Invalid = .non_hex_value };
    } else if (!init_opts.allow_alpha and color.?.a != 0xFF) {
        result.value = .{ .Invalid = .alpha_passed_when_not_allowed };
    } else {
        result.value = .{ .Valid = color.? };
        if (init_opts.value) |v| {
            if ((te.enter_pressed or te.text_changed) and
                (color.?.r != v.r or
                    color.?.g != v.g or
                    color.?.b != v.b or
                    color.?.a != v.a))
            {
                dataSet(null, id, "value", color.?);
                v.* = color.?;
                result.changed = true;
            }
        }
    }

    if (init_opts.value != null and result.value == .Empty and focusedWidgetId() != te.wd.id) {
        // If the text entry is empty and we loose focus,
        // reset the hex value by invalidating the stored previous value
        dataRemove(null, id, "value");
        refresh(null, @src(), id);
    }

    try te.draw();

    if (result.value != .Valid and (init_opts.value != null or result.value != .Empty)) {
        const rs = te.data().borderRectScale();
        try rs.r.outsetAll(1).stroke(te.data().options.corner_radiusGet().scale(rs.s, Rect.Physical), .{ .thickness = 3 * rs.s, .color = dvui.themeGet().color_err, .after = true });
    }

    te.deinit();

    return result;
}

pub const ColorPickerInitOptions = struct {
    hsv: *Color.HSV,
    dir: enums.Direction = .horizontal,
    sliders: enum { rgb, hsv } = .rgb,
    alpha: bool = false,
    /// Shows a `textEntryColor`
    hex_text_entry: bool = true,
};

/// A photoshop style color picker
///
/// Returns true of the color was changed
pub fn colorPicker(src: std.builtin.SourceLocation, init_opts: ColorPickerInitOptions, opts: Options) !bool {
    var picker = ColorPickerWidget.init(src, .{ .dir = init_opts.dir, .hsv = init_opts.hsv }, opts);
    try picker.install();
    defer picker.deinit();

    var changed = picker.color_changed;
    var rgb = init_opts.hsv.toColor();

    var side_box = try dvui.box(@src(), .vertical, .{});
    defer side_box.deinit();

    const slider_expand = Options.Expand.fromDirection(.horizontal);
    switch (init_opts.sliders) {
        .rgb => {
            var r = @as(f32, @floatFromInt(rgb.r));
            var g = @as(f32, @floatFromInt(rgb.g));
            var b = @as(f32, @floatFromInt(rgb.b));
            var a = @as(f32, @floatFromInt(rgb.a));

            var slider_changed = false;
            if (try dvui.sliderEntry(@src(), "R: {d:0.0}", .{ .value = &r, .min = 0, .max = 255, .interval = 1 }, .{ .expand = slider_expand })) {
                slider_changed = true;
            }
            if (try dvui.sliderEntry(@src(), "G: {d:0.0}", .{ .value = &g, .min = 0, .max = 255, .interval = 1 }, .{ .expand = slider_expand })) {
                slider_changed = true;
            }
            if (try dvui.sliderEntry(@src(), "B: {d:0.0}", .{ .value = &b, .min = 0, .max = 255, .interval = 1 }, .{ .expand = slider_expand })) {
                slider_changed = true;
            }
            if (init_opts.alpha and try dvui.sliderEntry(@src(), "A: {d:0.0}", .{ .value = &a, .min = 0, .max = 255, .interval = 1 }, .{ .expand = slider_expand })) {
                slider_changed = true;
            }
            if (slider_changed) {
                init_opts.hsv.* = .fromColor(.{ .r = @intFromFloat(r), .g = @intFromFloat(g), .b = @intFromFloat(b), .a = @intFromFloat(a) });
                changed = true;
            }
        },
        .hsv => {
            if (try dvui.sliderEntry(@src(), "H: {d:0.0}", .{ .value = &init_opts.hsv.h, .min = 0, .max = 359.99, .interval = 1 }, .{ .expand = slider_expand })) {
                changed = true;
            }
            if (try dvui.sliderEntry(@src(), "S: {d:0.2}", .{ .value = &init_opts.hsv.s, .min = 0, .max = 1, .interval = 0.01 }, .{ .expand = slider_expand })) {
                changed = true;
            }
            if (try dvui.sliderEntry(@src(), "V: {d:0.2}", .{ .value = &init_opts.hsv.v, .min = 0, .max = 1, .interval = 0.01 }, .{ .expand = slider_expand })) {
                changed = true;
            }
            if (init_opts.alpha and try dvui.sliderEntry(@src(), "A: {d:0.2}", .{ .value = &init_opts.hsv.a, .min = 0, .max = 1, .interval = 0.01 }, .{ .expand = slider_expand })) {
                changed = true;
            }
        },
    }

    if (init_opts.hex_text_entry) {
        const res = try textEntryColor(@src(), .{ .allow_alpha = init_opts.alpha, .value = &rgb }, .{ .expand = slider_expand });
        if (res.changed) {
            init_opts.hsv.* = .fromColor(rgb);
            changed = true;
        }
    }

    return changed;
}

pub const renderTextOptions = struct {
    font: Font,
    text: []const u8,
    rs: RectScale,
    color: Color,
    sel_start: ?usize = null,
    sel_end: ?usize = null,
    sel_color: ?Color = null,
    sel_color_bg: ?Color = null,
    debug: bool = false,
};

// only renders a single line of text
pub fn renderText(opts: renderTextOptions) Backend.GenericError!void {
    if (opts.rs.s == 0) return;
    if (opts.text.len == 0) return;
    if (clipGet().intersect(opts.rs.r).empty()) return;

    var cw = currentWindow();
    const utf8_text = try toUtf8(cw.arena(), opts.text);
    defer if (opts.text.ptr != utf8_text.ptr) cw.arena().free(utf8_text);

    if (!cw.render_target.rendering) {
        var opts_copy = opts;
        opts_copy.text = try cw.arena().dupe(u8, utf8_text);
        const cmd = RenderCommand{ .snap = cw.snap_to_pixels, .clip = clipGet(), .cmd = .{ .text = opts_copy } };

        var sw = cw.subwindowCurrent();
        try sw.render_cmds.append(cmd);
        return;
    }

    const target_size = opts.font.size * opts.rs.s;
    const sized_font = opts.font.resize(target_size);

    // might get a slightly smaller font
    var fce = try fontCacheGet(sized_font);

    // this must be synced with Font.textSizeEx()
    const target_fraction = if (cw.snap_to_pixels) 1.0 else target_size / fce.height;

    // make sure the cache has all the glyphs we need
    var utf8it = std.unicode.Utf8View.initUnchecked(utf8_text).iterator();
    while (utf8it.nextCodepoint()) |codepoint| {
        _ = try fce.glyphInfoGetOrReplacement(@as(u32, @intCast(codepoint)), opts.font.name);
    }

    // Generate new texture atlas if needed to update glyph uv coords
    const texture_atlas = fce.getTextureAtlas() catch |err| switch (err) {
        error.OutOfMemory => |e| return e,
        else => {
            log.err("Could not get texture atlas for font {s}, text area marked in magenta, to display '{s}'", .{ opts.font.name, opts.text });
            try opts.rs.r.fill(.{}, .{ .color = .magenta });
            return;
        },
    };

    // Over allocate the internal buffers assuming each byte is a character
    var builder = try Triangles.Builder.init(cw.arena(), 4 * utf8_text.len, 6 * utf8_text.len);
    defer builder.deinit(cw.arena());

    const x_start: f32 = if (cw.snap_to_pixels) @round(opts.rs.r.x) else opts.rs.r.x;
    var x = x_start;
    var max_x = x_start;
    const y: f32 = if (cw.snap_to_pixels) @round(opts.rs.r.y) else opts.rs.r.y;

    if (opts.debug) {
        log.debug("renderText x {d} y {d}\n", .{ x, y });
    }

    var sel_in: bool = false;
    var sel_start_x: f32 = x;
    var sel_end_x: f32 = x;
    var sel_max_y: f32 = y;
    var sel_start: usize = opts.sel_start orelse 0;
    sel_start = @min(sel_start, utf8_text.len);
    var sel_end: usize = opts.sel_end orelse 0;
    sel_end = @min(sel_end, utf8_text.len);
    // if we will definitely have a selected region or not
    const sel: bool = sel_start < sel_end;

    const atlas_size: Size = .{ .w = @floatFromInt(texture_atlas.width), .h = @floatFromInt(texture_atlas.height) };

    var bytes_seen: usize = 0;
    utf8it = std.unicode.Utf8View.initUnchecked(utf8_text).iterator();
    var last_codepoint: u32 = 0;
    var last_glyph_index: u32 = 0;
    while (utf8it.nextCodepoint()) |codepoint| {
        const gi = try fce.glyphInfoGetOrReplacement(@as(u32, @intCast(codepoint)), opts.font.name);

        // kerning
        if (last_codepoint != 0) {
            if (useFreeType) {
                if (last_glyph_index == 0) last_glyph_index = c.FT_Get_Char_Index(fce.face, last_codepoint);
                const glyph_index: u32 = c.FT_Get_Char_Index(fce.face, codepoint);
                var kern: c.FT_Vector = undefined;
                FontCacheEntry.intToError(c.FT_Get_Kerning(fce.face, last_glyph_index, glyph_index, c.FT_KERNING_DEFAULT, &kern)) catch |err| {
                    log.warn("renderText freetype error {!} trying to FT_Get_Kerning font {s} codepoints {d} {d}\n", .{ err, opts.font.name, last_codepoint, codepoint });
                    // Set fallback kern and continue to the best of out ability
                    kern.x = 0;
                    kern.y = 0;
                    // return FontError.fontError;
                };
                last_glyph_index = glyph_index;

                const kern_x: f32 = @as(f32, @floatFromInt(kern.x)) / 64.0;

                x += kern_x;
            } else {
                const kern_adv: c_int = c.stbtt_GetCodepointKernAdvance(&fce.face, @as(c_int, @intCast(last_codepoint)), @as(c_int, @intCast(codepoint)));
                const kern_x = fce.scaleFactor * @as(f32, @floatFromInt(kern_adv));

                x += kern_x;
            }
        }
        last_codepoint = codepoint;

        const nextx = x + gi.advance * target_fraction;

        if (sel) {
            bytes_seen += std.unicode.utf8CodepointSequenceLength(codepoint) catch unreachable;
            if (!sel_in and bytes_seen > sel_start and bytes_seen <= sel_end) {
                // entering selection
                sel_in = true;
                sel_start_x = x;
            } else if (sel_in and bytes_seen > sel_end) {
                // leaving selection
                sel_in = false;
            }

            if (sel_in) {
                // update selection
                sel_end_x = nextx;
            }
        }

        // don't output triangles for a zero-width glyph (space seems to be the only one)
        if (gi.w > 0) {
            const vtx_offset: u16 = @intCast(builder.vertexes.items.len);
            var v: Vertex = undefined;

            v.pos.x = x + gi.leftBearing * target_fraction;
            v.pos.y = y + gi.topBearing * target_fraction;
            v.col = .fromColor(if (sel_in) opts.sel_color orelse opts.color else opts.color);
            v.uv = gi.uv;
            builder.appendVertex(v);

            if (opts.debug) {
                log.debug(" - x {d} y {d}", .{ v.pos.x, v.pos.y });
            }

            if (opts.debug) {
                //log.debug("{d} pad {d} minx {d} maxx {d} miny {d} maxy {d} x {d} y {d}", .{ bytes_seen, pad, gi.minx, gi.maxx, gi.miny, gi.maxy, v.pos.x, v.pos.y });
                //log.debug("{d} pad {d} left {d} top {d} w {d} h {d} advance {d}", .{ bytes_seen, pad, gi.f2_leftBearing, gi.f2_topBearing, gi.f2_w, gi.f2_h, gi.f2_advance });
            }

            v.pos.x = x + (gi.leftBearing + gi.w) * target_fraction;
            max_x = v.pos.x;
            v.uv[0] = gi.uv[0] + gi.w / atlas_size.w;
            builder.appendVertex(v);

            v.pos.y = y + (gi.topBearing + gi.h) * target_fraction;
            sel_max_y = @max(sel_max_y, v.pos.y);
            v.uv[1] = gi.uv[1] + gi.h / atlas_size.h;
            builder.appendVertex(v);

            v.pos.x = x + gi.leftBearing * target_fraction;
            v.uv[0] = gi.uv[0];
            builder.appendVertex(v);

            // triangles must be counter-clockwise (y going down) to avoid backface culling
            builder.appendTriangles(&.{
                vtx_offset + 0, vtx_offset + 2, vtx_offset + 1,
                vtx_offset + 0, vtx_offset + 3, vtx_offset + 2,
            });
        }

        x = nextx;
    }

    if (sel) {
        if (opts.sel_color_bg) |bgcol| {
            try Rect.Physical.fromPoint(.{ .x = sel_start_x, .y = opts.rs.r.y })
                .toPoint(.{
                    .x = sel_end_x,
                    .y = @max(sel_max_y, opts.rs.r.y + fce.height * target_fraction * opts.font.line_height_factor),
                })
                .fill(.{}, .{ .color = bgcol, .blur = 0 });
        }
    }

    try renderTriangles(builder.build_unowned(), texture_atlas);
}

/// Holds a slice of premultiplied alpha (PMA) RGBA pixels
///
/// To convert non PMA pixels, use `RGBAPixelsPMA.fromRGBA`
pub const RGBAPixelsPMA = struct {
    /// Should only ever store RGBA pixels with premultiplied alpha
    pma: []u8,

    /// Alpha multiplies `pixels` in place
    pub fn fromRGBA(pixels: []u8) RGBAPixelsPMA {
        for (0..pixels.len / 4) |ii| {
            const i = ii * 4;
            const a = pixels[i + 3];
            pixels[i + 0] = @intCast(@divTrunc(@as(u16, pixels[i + 0]) * a, 255));
            pixels[i + 1] = @intCast(@divTrunc(@as(u16, pixels[i + 1]) * a, 255));
            pixels[i + 2] = @intCast(@divTrunc(@as(u16, pixels[i + 2]) * a, 255));
        }
        return .{ .pma = pixels };
    }

    /// Unapplies the alpha multiplication in place, returning the inner slice
    pub fn toRGBA(pma_pixels: RGBAPixelsPMA) []u8 {
        var pixels = pma_pixels.pma;
        for (0..pixels.len / 4) |ii| {
            const i = ii * 4;
            const a = pixels[i + 3];
            if (a == 0) continue;
            pixels[i + 0] = @intCast(@divTrunc(@as(u16, pixels[i + 0]) * 255, a));
            pixels[i + 1] = @intCast(@divTrunc(@as(u16, pixels[i + 1]) * 255, a));
            pixels[i + 2] = @intCast(@divTrunc(@as(u16, pixels[i + 2]) * 255, a));
        }
        return pixels;
    }

    /// Should only be used where it is guaranteed that the pixels are already
    /// alpha multiplied or have no transparency
    ///
    /// Does no modifications of the pixels
    pub fn cast(pixels: []u8) RGBAPixelsPMA {
        return .{ .pma = pixels };
    }
};

/// Create a texture that can be rendered with `renderTexture`.
///
/// Remember to destroy the texture at some point, see `textureDestroyLater`.
///
/// Only valid between `Window.begin` and `Window.end`.
pub fn textureCreate(pixels: RGBAPixelsPMA, width: u32, height: u32, interpolation: enums.TextureInterpolation) Backend.TextureError!Texture {
    if (pixels.pma.len != width * height * 4) {
        log.err("Texture was created with an incorrect amount of pixels, expected {d} but got {d} (w: {d}, h: {d})", .{ pixels.pma.len, width * height * 4, width, height });
    }
    return currentWindow().backend.textureCreate(pixels.pma.ptr, width, height, interpolation);
}

/// Create a texture that can be rendered with `renderTexture` and drawn to
/// with `renderTarget`.  Starts transparent (all zero).
///
/// Remember to destroy the texture at some point, see `textureDestroyLater`.
///
/// Only valid between `Window.begin`and `Window.end`.
pub fn textureCreateTarget(width: u32, height: u32, interpolation: enums.TextureInterpolation) !TextureTarget {
    return try currentWindow().backend.textureCreateTarget(width, height, interpolation);
}

/// Read pixels from texture created with `textureCreateTarget`.
///
/// Returns pixels allocated by arena.
///
/// Only valid between `Window.begin`and `Window.end`.
pub fn textureReadTarget(arena: std.mem.Allocator, texture: TextureTarget) !RGBAPixelsPMA {
    const size: usize = texture.width * texture.height * 4;
    const pixels = try arena.alloc(u8, size);
    errdefer arena.free(pixels);

    try currentWindow().backend.textureReadTarget(texture, pixels.ptr);

    return .{ .pma = pixels };
}

/// Convert a target texture to a normal texture.  target is destroyed.
///
/// Only valid between `Window.begin`and `Window.end`.
pub fn textureFromTarget(target: TextureTarget) Backend.TextureError!Texture {
    return currentWindow().backend.textureFromTarget(target);
}

/// Destroy a texture created with `textureCreate` at the end of the frame.
///
/// While `Backend.textureDestroy` immediately destroys the texture, this
/// function deferres the destruction until the end of the frame, so it is safe
/// to use even in a subwindow where rendering is deferred.
///
/// Only valid between `Window.begin`and `Window.end`.
pub fn textureDestroyLater(texture: Texture) void {
    currentWindow().texture_trash.append(texture) catch |err| {
        dvui.log.err("textureDestroyLater got {!}\n", .{err});
    };
}

pub const RenderTarget = struct {
    texture: ?TextureTarget,
    offset: Point.Physical,
    rendering: bool = true,
};

/// Change where dvui renders.  Can pass output from `textureCreateTarget` or
/// null for the screen.  Returns the previous target/offset.
///
/// offset will be subtracted from all dvui rendering, useful as the point on
/// the screen the texture will map to.
///
/// Useful for caching expensive renders or to save a render for export.  See
/// `Picture`.
///
/// Only valid between `Window.begin`and `Window.end`.
pub fn renderTarget(args: RenderTarget) Backend.GenericError!RenderTarget {
    var cw = currentWindow();
    const ret = cw.render_target;
    try cw.backend.renderTarget(args.texture);
    cw.render_target = args;
    return ret;
}

pub const RenderTextureOptions = struct {
    rotation: f32 = 0,
    colormod: Color = .{},
    corner_radius: Rect = .{},
    uv: Rect = .{ .w = 1, .h = 1 },
    background_color: ?Color = null,
    debug: bool = false,
};

pub fn renderTexture(tex: Texture, rs: RectScale, opts: RenderTextureOptions) Backend.GenericError!void {
    if (rs.s == 0) return;
    if (clipGet().intersect(rs.r).empty()) return;

    var cw = currentWindow();

    if (!cw.render_target.rendering) {
        const cmd = RenderCommand{ .snap = cw.snap_to_pixels, .clip = clipGet(), .cmd = .{ .texture = .{ .tex = tex, .rs = rs, .opts = opts } } };

        var sw = cw.subwindowCurrent();
        try sw.render_cmds.append(cmd);
        return;
    }

    var path: Path.Builder = .init(dvui.currentWindow().arena());
    defer path.deinit();

    try path.addRect(rs.r, opts.corner_radius.scale(rs.s, Rect.Physical));

    var triangles = try path.build().fillConvexTriangles(.{ .color = opts.colormod });
    defer triangles.deinit(cw.arena());

    triangles.uvFromRectuv(rs.r, opts.uv);
    triangles.rotate(rs.r.center(), opts.rotation);

    if (opts.background_color) |bg_col| {
        var back_tri = try triangles.dupe(cw.arena());
        defer back_tri.deinit(cw.arena());

        back_tri.color(bg_col);
        try renderTriangles(back_tri, null);
    }

    try renderTriangles(triangles, tex);
}

pub fn renderIcon(name: []const u8, tvg_bytes: []const u8, rs: RectScale, opts: RenderTextureOptions, icon_opts: IconRenderOptions) Backend.GenericError!void {
    if (rs.s == 0) return;
    if (clipGet().intersect(rs.r).empty()) return;

    // Ask for an integer size icon, then render it to fit rs
    const target_size = rs.r.h;
    const ask_height = @ceil(target_size);

    const tce = iconTexture(name, tvg_bytes, @as(u32, @intFromFloat(ask_height)), icon_opts) catch return;

    try renderTexture(tce.texture, rs, opts);
}

pub fn imageTexture(name: []const u8, image_bytes: []const u8) (Backend.TextureError || StbImageError)!TextureCacheEntry {
    var cw = currentWindow();
    const hash = TextureCacheEntry.hash(image_bytes, 0);

    if (cw.texture_cache.get(hash)) |tce| return tce;

    var w: c_int = undefined;
    var h: c_int = undefined;
    var channels_in_file: c_int = undefined;
    const data = c.stbi_load_from_memory(image_bytes.ptr, @as(c_int, @intCast(image_bytes.len)), &w, &h, &channels_in_file, 4);
    if (data == null) {
        log.warn("imageTexture stbi_load error on image \"{s}\": {s}\n", .{ name, c.stbi_failure_reason() });
        return StbImageError.stbImageError;
    }

    defer c.stbi_image_free(data);

    var pixels: []u8 = undefined;
    pixels.ptr = data;
    pixels.len = @intCast(w * h * 4);

    const texture = try textureCreate(.fromRGBA(pixels), @intCast(w), @intCast(h), .linear);

    //std.debug.print("created image texture \"{s}\" size {d}x{d}\n", .{ name, w, h });
    //const usizeh: usize = @intCast(h);
    //for (0..@intCast(h)) |hi| {
    //    for (0..@intCast(w)) |wi| {
    //        std.debug.print("pixel {d} {d} {d}.{d}.{d}.{d}\n", .{
    //            hi,
    //            wi,
    //            data[hi * usizeh * 4 + wi * 4],
    //            data[hi * usizeh * 4 + wi * 4 + 1],
    //            data[hi * usizeh * 4 + wi * 4 + 2],
    //            data[hi * usizeh * 4 + wi * 4 + 3],
    //        });
    //    }
    //}

    const entry = TextureCacheEntry{ .texture = texture };
    try cw.texture_cache.put(cw.gpa, hash, entry);

    return entry;
}

pub fn renderImage(name: []const u8, image_bytes: []const u8, rs: RectScale, opts: RenderTextureOptions) Backend.GenericError!void {
    if (rs.s == 0) return;
    if (clipGet().intersect(rs.r).empty()) return;

    const tce = imageTexture(name, image_bytes) catch return;
    try renderTexture(tce.texture, rs, opts);
}

/// Captures dvui drawing to part of the screen in a `Texture`.
pub const Picture = struct {
    r: Rect.Physical, // pixels captured
    texture: dvui.TextureTarget = undefined,
    target: dvui.RenderTarget = undefined,

    /// Begin recording drawing to the physical pixels in rect (enlarged to pixel boundaries).
    ///
    /// Returns null in case of failure (e.g. if backend does not support texture targets, if the passed rect is empty ...).
    ///
    /// Only valid between `Window.begin`and `Window.end`.
    pub fn start(rect: Rect.Physical) ?Picture {
        if (rect.empty()) {
            log.err("Picture.start() was called with an empty rect", .{});
            return null;
        }
        var ret: Picture = .{ .r = rect };

        // enlarge texture to pixels boundaries
        const x_start = @floor(ret.r.x);
        const x_end = @ceil(ret.r.x + ret.r.w);
        ret.r.x = x_start;
        ret.r.w = @round(x_end - x_start);

        const y_start = @floor(ret.r.y);
        const y_end = @ceil(ret.r.y + ret.r.h);
        ret.r.y = y_start;
        ret.r.h = @round(y_end - y_start);

        ret.texture = dvui.textureCreateTarget(@intFromFloat(ret.r.w), @intFromFloat(ret.r.h), .linear) catch return null;
        ret.target = dvui.renderTarget(.{ .texture = ret.texture, .offset = ret.r.topLeft() }) catch {
            // There is no destroy for targets so this will do
            if (dvui.textureFromTarget(ret.texture) catch null) |tex| dvui.textureDestroyLater(tex);
            return null;
        };

        return ret;
    }

    /// Stop recording.
    pub fn stop(self: *Picture) Backend.GenericError!void {
        _ = try dvui.renderTarget(self.target);
    }

    /// Encode texture as png.  Call after `stop` before `deinit`.
    pub fn png(self: *Picture, allocator: std.mem.Allocator) Backend.TextureError![]u8 {
        const pma_pixels = try dvui.textureReadTarget(allocator, self.texture);
        const pixels = pma_pixels.toRGBA();
        defer allocator.free(pixels);

        return try dvui.pngEncode(allocator, pixels, self.texture.width, self.texture.height, .{});
    }

    /// Draw recorded texture and destroy it.
    pub fn deinit(self: *Picture) void {
        // Ignore errors as drawing is not critical to Pictures function
        const texture = dvui.textureFromTarget(self.texture) catch return; // destroys self.texture
        dvui.textureDestroyLater(texture);
<<<<<<< HEAD
        self.* = undefined;
=======
        dvui.renderTexture(texture, .{ .r = self.r }, .{}) catch {};
>>>>>>> d7628ee6
    }
};

pub const pngEncodeOptions = struct {
    /// Physical size of image, pixels per meter added to png pHYs chunk.
    /// 0 => don't write the pHYs chunk
    /// null => dvui will use 72 dpi (2834.64 px/m) times `windowNaturalScale`
    resolution: ?u32 = null,
};

/// Make a png encoded image from RGBA pixels.
///
/// Gives bytes of a png file (allocated by arena).
pub fn pngEncode(arena: std.mem.Allocator, pixels: []u8, width: u32, height: u32, opts: pngEncodeOptions) std.mem.Allocator.Error![]u8 {
    var len: c_int = undefined;
    const png_bytes = c.stbi_write_png_to_mem(pixels.ptr, @intCast(width * 4), @intCast(width), @intCast(height), 4, &len);
    defer {
        if (wasm) {
            backend.dvui_c_free(png_bytes);
        } else {
            c.free(png_bytes);
        }
    }

    // 4 bytes: length of data
    // 4 bytes: "pHYs"
    // 9 bytes: data (2 4-byte numbers + 1 byte units)
    // 4 bytes: crc
    const pHYs_size = 4 + 4 + 9 + 4;
    var extra: usize = pHYs_size;
    var p_buf: [pHYs_size]u8 = undefined;
    var res: u32 = 0;
    if (opts.resolution) |r| {
        res = r;
    } else {
        res = @intFromFloat(@round(windowNaturalScale() * 72.0 / 0.0254));
    }

    if (res == 0) {
        extra = 0;
    } else {
        std.mem.writeInt(u32, p_buf[0..][0..4], 9, .big); // length of data
        @memcpy(p_buf[4..][0..4], "pHYs");
        std.mem.writeInt(u32, p_buf[8..][0..4], res, .big); // res horizontal
        std.mem.writeInt(u32, p_buf[12..][0..4], res, .big); // res vertical
        p_buf[16] = 1; // 1 => pixels/meter

        // crc includes "pHYs" and data
        std.mem.writeInt(u32, p_buf[17..][0..4], png_crc32(p_buf[4..][0..13]), .big);
    }

    var ret = try arena.alloc(u8, @as(usize, @intCast(len)) + extra);

    // find byte index of end of IDHR chunk
    const idhr_data_len: u32 = std.mem.readInt(u32, png_bytes[8..][0..4], .big);

    // 8 bytes PNG magic bytes
    // 4 bytes length of IDHR data
    // 4 bytes "IDHR"
    // IDHR data
    // 4 bytes IDHR crc
    const split: u32 = 8 + 4 + 4 + idhr_data_len + 4;

    @memcpy(ret[0..split], png_bytes[0..split]);
    if (res != 0) {
        @memcpy(ret[split..][0..extra], &p_buf);
    }
    @memcpy(ret[split + extra ..], png_bytes[split..@as(usize, @intCast(len))]);

    return ret;
}

/// Calculate a PNG crc value.
///
/// Code from stb_image_write.h
pub fn png_crc32(buf: []u8) u32 {
    // zig fmt: off
    const crc_table = [256]u32 {
      0x00000000, 0x77073096, 0xEE0E612C, 0x990951BA, 0x076DC419, 0x706AF48F, 0xE963A535, 0x9E6495A3,
      0x0eDB8832, 0x79DCB8A4, 0xE0D5E91E, 0x97D2D988, 0x09B64C2B, 0x7EB17CBD, 0xE7B82D07, 0x90BF1D91,
      0x1DB71064, 0x6AB020F2, 0xF3B97148, 0x84BE41DE, 0x1ADAD47D, 0x6DDDE4EB, 0xF4D4B551, 0x83D385C7,
      0x136C9856, 0x646BA8C0, 0xFD62F97A, 0x8A65C9EC, 0x14015C4F, 0x63066CD9, 0xFA0F3D63, 0x8D080DF5,
      0x3B6E20C8, 0x4C69105E, 0xD56041E4, 0xA2677172, 0x3C03E4D1, 0x4B04D447, 0xD20D85FD, 0xA50AB56B,
      0x35B5A8FA, 0x42B2986C, 0xDBBBC9D6, 0xACBCF940, 0x32D86CE3, 0x45DF5C75, 0xDCD60DCF, 0xABD13D59,
      0x26D930AC, 0x51DE003A, 0xC8D75180, 0xBFD06116, 0x21B4F4B5, 0x56B3C423, 0xCFBA9599, 0xB8BDA50F,
      0x2802B89E, 0x5F058808, 0xC60CD9B2, 0xB10BE924, 0x2F6F7C87, 0x58684C11, 0xC1611DAB, 0xB6662D3D,
      0x76DC4190, 0x01DB7106, 0x98D220BC, 0xEFD5102A, 0x71B18589, 0x06B6B51F, 0x9FBFE4A5, 0xE8B8D433,
      0x7807C9A2, 0x0F00F934, 0x9609A88E, 0xE10E9818, 0x7F6A0DBB, 0x086D3D2D, 0x91646C97, 0xE6635C01,
      0x6B6B51F4, 0x1C6C6162, 0x856530D8, 0xF262004E, 0x6C0695ED, 0x1B01A57B, 0x8208F4C1, 0xF50FC457,
      0x65B0D9C6, 0x12B7E950, 0x8BBEB8EA, 0xFCB9887C, 0x62DD1DDF, 0x15DA2D49, 0x8CD37CF3, 0xFBD44C65,
      0x4DB26158, 0x3AB551CE, 0xA3BC0074, 0xD4BB30E2, 0x4ADFA541, 0x3DD895D7, 0xA4D1C46D, 0xD3D6F4FB,
      0x4369E96A, 0x346ED9FC, 0xAD678846, 0xDA60B8D0, 0x44042D73, 0x33031DE5, 0xAA0A4C5F, 0xDD0D7CC9,
      0x5005713C, 0x270241AA, 0xBE0B1010, 0xC90C2086, 0x5768B525, 0x206F85B3, 0xB966D409, 0xCE61E49F,
      0x5EDEF90E, 0x29D9C998, 0xB0D09822, 0xC7D7A8B4, 0x59B33D17, 0x2EB40D81, 0xB7BD5C3B, 0xC0BA6CAD,
      0xEDB88320, 0x9ABFB3B6, 0x03B6E20C, 0x74B1D29A, 0xEAD54739, 0x9DD277AF, 0x04DB2615, 0x73DC1683,
      0xE3630B12, 0x94643B84, 0x0D6D6A3E, 0x7A6A5AA8, 0xE40ECF0B, 0x9309FF9D, 0x0A00AE27, 0x7D079EB1,
      0xF00F9344, 0x8708A3D2, 0x1E01F268, 0x6906C2FE, 0xF762575D, 0x806567CB, 0x196C3671, 0x6E6B06E7,
      0xFED41B76, 0x89D32BE0, 0x10DA7A5A, 0x67DD4ACC, 0xF9B9DF6F, 0x8EBEEFF9, 0x17B7BE43, 0x60B08ED5,
      0xD6D6A3E8, 0xA1D1937E, 0x38D8C2C4, 0x4FDFF252, 0xD1BB67F1, 0xA6BC5767, 0x3FB506DD, 0x48B2364B,
      0xD80D2BDA, 0xAF0A1B4C, 0x36034AF6, 0x41047A60, 0xDF60EFC3, 0xA867DF55, 0x316E8EEF, 0x4669BE79,
      0xCB61B38C, 0xBC66831A, 0x256FD2A0, 0x5268E236, 0xCC0C7795, 0xBB0B4703, 0x220216B9, 0x5505262F,
      0xC5BA3BBE, 0xB2BD0B28, 0x2BB45A92, 0x5CB36A04, 0xC2D7FFA7, 0xB5D0CF31, 0x2CD99E8B, 0x5BDEAE1D,
      0x9B64C2B0, 0xEC63F226, 0x756AA39C, 0x026D930A, 0x9C0906A9, 0xEB0E363F, 0x72076785, 0x05005713,
      0x95BF4A82, 0xE2B87A14, 0x7BB12BAE, 0x0CB61B38, 0x92D28E9B, 0xE5D5BE0D, 0x7CDCEFB7, 0x0BDBDF21,
      0x86D3D2D4, 0xF1D4E242, 0x68DDB3F8, 0x1FDA836E, 0x81BE16CD, 0xF6B9265B, 0x6FB077E1, 0x18B74777,
      0x88085AE6, 0xFF0F6A70, 0x66063BCA, 0x11010B5C, 0x8F659EFF, 0xF862AE69, 0x616BFFD3, 0x166CCF45,
      0xA00AE278, 0xD70DD2EE, 0x4E048354, 0x3903B3C2, 0xA7672661, 0xD06016F7, 0x4969474D, 0x3E6E77DB,
      0xAED16A4A, 0xD9D65ADC, 0x40DF0B66, 0x37D83BF0, 0xA9BCAE53, 0xDEBB9EC5, 0x47B2CF7F, 0x30B5FFE9,
      0xBDBDF21C, 0xCABAC28A, 0x53B39330, 0x24B4A3A6, 0xBAD03605, 0xCDD70693, 0x54DE5729, 0x23D967BF,
      0xB3667A2E, 0xC4614AB8, 0x5D681B02, 0x2A6F2B94, 0xB40BBE37, 0xC30C8EA1, 0x5A05DF1B, 0x2D02EF8D
    };
    // zig fmt: on

    var crc: u32 = ~@as(u32, 0);
    for (buf) |ch| {
        crc = (crc >> 8) ^ crc_table[ch ^ (crc & 0xff)];
    }
    return ~crc;
}

pub fn plot(src: std.builtin.SourceLocation, plot_opts: PlotWidget.InitOptions, opts: Options) !*PlotWidget {
    var ret = try currentWindow().arena().create(PlotWidget);
    ret.* = PlotWidget.init(src, plot_opts, opts);
    try ret.install();
    return ret;
}

pub fn plotXY(src: std.builtin.SourceLocation, plot_opts: PlotWidget.InitOptions, thick: f32, xs: []const f64, ys: []const f64, opts: Options) !void {
    const defaults: Options = .{ .padding = .{} };
    var p = try dvui.plot(src, plot_opts, defaults.override(opts));

    var s1 = p.line();
    for (xs, ys) |x, y| {
        try s1.point(x, y);
    }

    try s1.stroke(thick, opts.color(.accent));

    s1.deinit();
    p.deinit();
}

/// Helper to layout widgets stacked vertically or horizontally.
///
/// If there is a widget expanded in that direction, it takes up the remaining
/// space and it is an error to have any widget after.
///
/// Widgets with .gravity_y (.gravity_x) not zero might overlap other widgets.
pub const BasicLayout = struct {
    dir: enums.Direction = .vertical,
    pos: f32 = 0,
    seen_expanded: bool = false,
    min_size_children: Size = .{},

    pub fn rectFor(self: *BasicLayout, contentRect: Rect, id: WidgetId, min_size: Size, e: Options.Expand, g: Options.Gravity) Rect {
        if (self.seen_expanded) {
            // A single vertically expanded child can take the rest of the
            // space, but it should be the last (usually only) child.
            //
            // Here we have a child after an expanded one, so it will get no space.
            //
            // If you want that to work, wrap the children in a vertical box.
            const cw = dvui.currentWindow();
            cw.debug_widget_id = id;
            dvui.log.err("{s}:{d} rectFor() got child {x} after expanded child", .{ @src().file, @src().line, id });
            var wd = dvui.parentGet().data();
            while (true) : (wd = wd.parent.data()) {
                dvui.log.err("  {s}:{d} {s} {x}{s}", .{
                    wd.src.file,
                    wd.src.line,
                    wd.options.name orelse "???",
                    wd.id,
                    if (wd.id == cw.wd.id) "\n" else "",
                });
                if (wd.id == cw.wd.id) {
                    break;
                }
            }
        }

        var r = contentRect;

        switch (self.dir) {
            .vertical => {
                if (e.isVertical()) {
                    self.seen_expanded = true;
                }
                r.y = self.pos;
                r.h = @max(0, r.h - r.y);
            },
            .horizontal => {
                if (e.isHorizontal()) {
                    self.seen_expanded = true;
                }
                r.x = self.pos;
                r.w = @max(0, r.w - r.x);
            },
        }

        const ret = dvui.placeIn(r, min_size, e, g);

        switch (self.dir) {
            .vertical => self.pos += ret.h,
            .horizontal => self.pos += ret.w,
        }

        return ret;
    }

    pub fn minSizeForChild(self: *BasicLayout, s: Size) Size {
        switch (self.dir) {
            .vertical => {
                // add heights
                self.min_size_children.h += s.h;

                // max of widths
                self.min_size_children.w = @max(self.min_size_children.w, s.w);
            },
            .horizontal => {
                // add widths
                self.min_size_children.w += s.w;

                // max of heights
                self.min_size_children.h = @max(self.min_size_children.h, s.h);
            },
        }

        return self.min_size_children;
    }
};

test {
    //std.debug.print("DVUI test\n", .{});
    std.testing.refAllDecls(@This());
}<|MERGE_RESOLUTION|>--- conflicted
+++ resolved
@@ -459,12 +459,8 @@
         if (useFreeType) {
             _ = c.FT_Done_Face(self.face);
         }
-<<<<<<< HEAD
-        win.backend.textureDestroy(self.texture_atlas);
+        if (self.texture_atlas_cache) |tex| win.backend.textureDestroy(tex);
         self.* = undefined;
-=======
-        if (self.texture_atlas_cache) |tex| win.backend.textureDestroy(tex);
->>>>>>> d7628ee6
     }
 
     pub const OpenFlags = packed struct(c_int) {
@@ -6866,11 +6862,8 @@
         // Ignore errors as drawing is not critical to Pictures function
         const texture = dvui.textureFromTarget(self.texture) catch return; // destroys self.texture
         dvui.textureDestroyLater(texture);
-<<<<<<< HEAD
+        dvui.renderTexture(texture, .{ .r = self.r }, .{}) catch {};
         self.* = undefined;
-=======
-        dvui.renderTexture(texture, .{ .r = self.r }, .{}) catch {};
->>>>>>> d7628ee6
     }
 };
 
