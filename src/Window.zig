--- conflicted
+++ resolved
@@ -942,15 +942,7 @@
     self: *Self,
     time_ns: i128,
 ) dvui.Backend.GenericError!void {
-<<<<<<< HEAD
     try self.backend.accessKitInitInBegin(&self.accesskit);
-=======
-    if (dvui.accesskit_enabled and self.backend.impl.ak_initialize_in_begin) {
-        self.backend.impl.ak_initialize_in_begin = false;
-        self.accesskit.initialize();
-        _ = dvui.backend.c.SDL_ShowWindow(self.backend.impl.window);
-    }
->>>>>>> 7cdcf937
 
     var micros_since_last: u32 = 1;
     if (time_ns > self.frame_time_ns) {
