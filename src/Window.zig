--- conflicted
+++ resolved
@@ -1583,13 +1583,8 @@
             var hbox = try dvui.box(@src(), .horizontal, .{ .id_extra = i });
             defer hbox.deinit();
 
-<<<<<<< HEAD
             if (try dvui.buttonIcon(@src(), "find", dvui.entypo.magnifying_glass, .{}, .{}, .{})) {
-                self.debug_widget_id = std.fmt.parseInt(u32, std.mem.sliceTo(line, ' '), 16) catch 0;
-=======
-            if (try dvui.buttonIcon(@src(), "find", dvui.entypo.magnifying_glass, .{}, .{})) {
                 self.debug_widget_id = @enumFromInt(std.fmt.parseInt(u64, std.mem.sliceTo(line, ' '), 16) catch 0);
->>>>>>> c6209993
             }
 
             try dvui.labelNoFmt(@src(), line, .{ .gravity_y = 0.5 });
