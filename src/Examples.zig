--- conflicted
+++ resolved
@@ -6408,36 +6408,35 @@
     try t.saveImage(frame, null, "Examples-icon_browser.png");
 }
 
-<<<<<<< HEAD
-test "DOCIMG themeEditor" {
-    var t = try dvui.testing.init(.{ .window_size = .{ .w = 400, .h = 500 } });
-    defer t.deinit();
-
-    const frame = struct {
-        fn frame() !dvui.App.Result {
-            var box = dvui.box(@src(), .vertical, .{ .expand = .both, .background = true, .color_fill = .fill_window });
-            defer box.deinit();
-            themeEditor();
-            return .ok;
-        }
-    }.frame;
-
-    // tab to a color editor expander and open it
-    try dvui.testing.pressKey(.tab, .none);
-    _ = try dvui.testing.step(frame);
-    try dvui.testing.pressKey(.tab, .none);
-    _ = try dvui.testing.step(frame);
-    try dvui.testing.pressKey(.tab, .none);
-    _ = try dvui.testing.step(frame);
-    try dvui.testing.pressKey(.tab, .none);
-    _ = try dvui.testing.step(frame);
-    try dvui.testing.pressKey(.tab, .none);
-    _ = try dvui.testing.step(frame);
-    try dvui.testing.pressKey(.enter, .none);
-
-    try dvui.testing.settle(frame);
-    try t.saveImage(frame, null, "Examples-themeEditor.png");
-}
+//test "DOCIMG themeEditor" {
+//    var t = try dvui.testing.init(.{ .window_size = .{ .w = 400, .h = 500 } });
+//    defer t.deinit();
+//
+//    const frame = struct {
+//        fn frame() !dvui.App.Result {
+//            var box = dvui.box(@src(), .vertical, .{ .expand = .both, .background = true, .color_fill = .fill_window });
+//            defer box.deinit();
+//            themeEditor();
+//            return .ok;
+//        }
+//    }.frame;
+//
+//    // tab to a color editor expander and open it
+//    try dvui.testing.pressKey(.tab, .none);
+//    _ = try dvui.testing.step(frame);
+//    try dvui.testing.pressKey(.tab, .none);
+//    _ = try dvui.testing.step(frame);
+//    try dvui.testing.pressKey(.tab, .none);
+//    _ = try dvui.testing.step(frame);
+//    try dvui.testing.pressKey(.tab, .none);
+//    _ = try dvui.testing.step(frame);
+//    try dvui.testing.pressKey(.tab, .none);
+//    _ = try dvui.testing.step(frame);
+//    try dvui.testing.pressKey(.enter, .none);
+//
+//    try dvui.testing.settle(frame);
+//    try t.saveImage(frame, null, "Examples-themeEditor.png");
+//}
 
 // Sample data for directory grid
 const directory_examples = [_]DirEntry{
@@ -6490,35 +6489,4 @@
     .{ .name = "thumbnail.jpg", .kind = .file, .size = 102_400, .mode = 0o644, .mtime = 1_625_086_800_000_000_000 },
     .{ .name = "todo.txt", .kind = .file, .size = 512, .mode = 0o644, .mtime = 1_625_087_000_000_000_000 },
     .{ .name = "video.mp4", .kind = .file, .size = 10_485_760, .mode = 0o644, .mtime = 1_625_087_200_000_000_000 },
-};
-=======
-//test "DOCIMG themeEditor" {
-//    var t = try dvui.testing.init(.{ .window_size = .{ .w = 400, .h = 500 } });
-//    defer t.deinit();
-//
-//    const frame = struct {
-//        fn frame() !dvui.App.Result {
-//            var box = dvui.box(@src(), .vertical, .{ .expand = .both, .background = true, .color_fill = .fill_window });
-//            defer box.deinit();
-//            themeEditor();
-//            return .ok;
-//        }
-//    }.frame;
-//
-//    // tab to a color editor expander and open it
-//    try dvui.testing.pressKey(.tab, .none);
-//    _ = try dvui.testing.step(frame);
-//    try dvui.testing.pressKey(.tab, .none);
-//    _ = try dvui.testing.step(frame);
-//    try dvui.testing.pressKey(.tab, .none);
-//    _ = try dvui.testing.step(frame);
-//    try dvui.testing.pressKey(.tab, .none);
-//    _ = try dvui.testing.step(frame);
-//    try dvui.testing.pressKey(.tab, .none);
-//    _ = try dvui.testing.step(frame);
-//    try dvui.testing.pressKey(.enter, .none);
-//
-//    try dvui.testing.settle(frame);
-//    try t.saveImage(frame, null, "Examples-themeEditor.png");
-//}
->>>>>>> 8a222dd9
+};