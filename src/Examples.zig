const builtin = @import("builtin");
const std = @import("std");
const dvui = @import("dvui.zig");

const DialogCallAfterFn = dvui.DialogCallAfterFn;
const Error = dvui.Error;
const Options = dvui.Options;
const Point = dvui.Point;
const Rect = dvui.Rect;
const ScrollInfo = dvui.ScrollInfo;
const Size = dvui.Size;
const entypo = dvui.entypo;
const Adwaita = dvui.Adwaita;
const ButtonWidget = dvui.ButtonWidget;
const FloatingWindowWidget = dvui.FloatingWindowWidget;
const LabelWidget = dvui.LabelWidget;
const TextLayoutWidget = dvui.TextLayoutWidget;

const enums = dvui.enums;

const zig_favicon = @embedFile("zig-favicon.png");

pub var show_demo_window: bool = false;
var checkbox_bool: bool = false;
const RadioChoice = enum(u8) {
    one = 1,
    two,
    _,
};
var radio_choice: RadioChoice = @enumFromInt(0);
var icon_image_size_extra: f32 = 0;
var icon_image_rotation: f32 = 0;
var slider_vector_array = [_]f32{ 0, 1, 2 };
var slider_val: f32 = 0.0;
var slider_entry_val: f32 = 0.05;
var slider_entry_min: bool = true;
var slider_entry_max: bool = true;
var slider_entry_interval: bool = true;
var slider_entry_vector: bool = false;
var text_entry_buf = std.mem.zeroes([30]u8);
var text_entry_password_buf = std.mem.zeroes([30]u8);
var text_entry_password_buf_obf_enable: bool = true;
var text_entry_multiline_allocator_buf: [1000]u8 = undefined;
var text_entry_multiline_fba = std.heap.FixedBufferAllocator.init(&text_entry_multiline_allocator_buf);
var text_entry_multiline_buf: []u8 = &.{};
var text_entry_multiline_initialized = false;
var dropdown_val: usize = 1;
var layout_margin: Rect = Rect.all(4);
var layout_border: Rect = Rect.all(0);
var layout_padding: Rect = Rect.all(4);
var layout_gravity_x: f32 = 0.5;
var layout_gravity_y: f32 = 0.5;
var layout_expand_horizontal: bool = false;
var layout_expand_vertical: bool = false;
var show_dialog: bool = false;
var scale_val: f32 = 1.0;
var line_height_factor: f32 = 1.0;
var backbox_color: dvui.Color = .{};
var hsluv_hsl: dvui.Color.HSLuv = .{ .l = 50 };
var hsluv_rgb: dvui.Color = .{};
var animating_window_show: bool = false;
var animating_window_closing: bool = false;
var animating_window_rect = Rect{ .x = 100, .y = 100, .w = 300, .h = 200 };
var paned_collapsed_width: f32 = 400;

var progress_mutex = std.Thread.Mutex{};
var progress_val: f32 = 0.0;

const IconBrowser = struct {
    var show: bool = false;
    var rect = Rect{};
    var row_height: f32 = 0;
};

const AnimatingDialog = struct {
    pub fn dialogDisplay(id: u32) !void {
        const modal = dvui.dataGet(null, id, "_modal", bool) orelse unreachable;
        const title = dvui.dataGetSlice(null, id, "_title", []u8) orelse unreachable;
        const message = dvui.dataGetSlice(null, id, "_message", []u8) orelse unreachable;
        const callafter = dvui.dataGet(null, id, "_callafter", DialogCallAfterFn);

        // once we record a response, refresh it until we close
        _ = dvui.dataGet(null, id, "response", enums.DialogResponse);

        var win = FloatingWindowWidget.init(@src(), .{ .modal = modal }, .{ .id_extra = id });
        const first_frame = dvui.firstFrame(win.data().id);

        // On the first frame the window size will be 0 so you won't see
        // anything, but we need the scaleval to be 1 so the window will
        // calculate its min_size correctly.
        var scaleval: f32 = 1.0;

        // To animate a window, we need both a percent and a target window
        // size (see calls to animate below).
        if (dvui.animationGet(win.data().id, "rect_percent")) |a| {
            if (dvui.dataGet(null, win.data().id, "window_size", Size)) |target_size| {
                scaleval = a.lerp();

                // since the window is animating, calculate the center to
                // animate around that
                var r = win.data().rect;
                r.x += r.w / 2;
                r.y += r.h / 2;

                const dw = target_size.w * scaleval;
                const dh = target_size.h * scaleval;
                r.x -= dw / 2;
                r.w = dw;
                r.y -= dh / 2;
                r.h = dh;

                win.data().rect = r;

                if (a.done() and a.end_val == 0) {
                    dvui.dialogRemove(id);

                    if (callafter) |ca| {
                        const response = dvui.dataGet(null, id, "response", enums.DialogResponse) orelse {
                            std.log.debug("Error: no response for dialog {x}\n", .{id});
                            return;
                        };
                        try ca(id, response);
                    }

                    return;
                }
            }
        }

        try win.install();
        win.processEventsBefore();
        try win.drawBackground();

        var scaler = try dvui.scale(@src(), scaleval, .{ .expand = .horizontal });

        var vbox = try dvui.box(@src(), .vertical, .{ .expand = .horizontal });

        var closing: bool = false;

        var header_openflag = true;
        try dvui.windowHeader(title, "", &header_openflag);
        if (!header_openflag) {
            closing = true;
            dvui.dataSet(null, id, "response", enums.DialogResponse.cancel);
        }

        var tl = try dvui.textLayout(@src(), .{}, .{ .expand = .horizontal, .background = false });
        try tl.addText(message, .{});
        tl.deinit();

        if (try dvui.button(@src(), "Ok", .{}, .{ .gravity_x = 0.5, .gravity_y = 0.5, .tab_index = 1 })) {
            closing = true;
            dvui.dataSet(null, id, "response", enums.DialogResponse.ok);
        }

        vbox.deinit();
        scaler.deinit();
        win.deinit();

        if (first_frame) {
            // On the first frame, scaler will have a scale value of 1 so
            // the min size of the window is our target, which is why we do
            // this after win.deinit so the min size will be available
            dvui.animation(win.wd.id, "rect_percent", .{ .start_val = 0, .end_val = 1.0, .end_time = 300_000 });
            dvui.dataSet(null, win.data().id, "window_size", win.data().min_size);
        }

        if (closing) {
            // If we are closing, start from our current size
            dvui.animation(win.wd.id, "rect_percent", .{ .start_val = 1.0, .end_val = 0, .end_time = 300_000 });
            dvui.dataSet(null, win.data().id, "window_size", win.data().rect.size());
        }
    }

    pub fn after(id: u32, response: enums.DialogResponse) Error!void {
        _ = id;
        std.log.debug("You clicked \"{s}\"\n", .{@tagName(response)});
    }
};

pub fn animatingWindowRect(src: std.builtin.SourceLocation, rect: *Rect, show_flag: *bool, closing: *bool, opts: Options) FloatingWindowWidget {
    const fwin_id = dvui.parentGet().extendId(src, opts.idExtra());

    if (dvui.firstFrame(fwin_id)) {
        dvui.animation(fwin_id, "rect_percent", .{ .start_val = 0, .end_val = 1.0, .start_time = 0, .end_time = 300_000 });
        dvui.dataSet(null, fwin_id, "size", rect.*.size());
    }

    if (closing.*) {
        closing.* = false;
        dvui.animation(fwin_id, "rect_percent", .{ .start_val = 1.0, .end_val = 0, .start_time = 0, .end_time = 300_000 });
        dvui.dataSet(null, fwin_id, "size", rect.*.size());
    }

    var fwin: FloatingWindowWidget = undefined;

    if (dvui.animationGet(fwin_id, "rect_percent")) |a| {
        if (dvui.dataGet(null, fwin_id, "size", Size)) |ss| {
            var r = rect.*;
            const dw = ss.w * a.lerp();
            const dh = ss.h * a.lerp();
            r.x = r.x + (r.w / 2) - (dw / 2);
            r.w = dw;
            r.y = r.y + (r.h / 2) - (dh / 2);
            r.h = dh;

            // don't pass rect so our animating rect doesn't get saved back
            fwin = FloatingWindowWidget.init(src, .{ .open_flag = show_flag }, opts.override(.{ .rect = r }));

            if (a.done() and r.empty()) {
                // done with closing animation
                fwin.close();
            }
        }
    } else {
        fwin = FloatingWindowWidget.init(src, .{ .rect = rect, .open_flag = show_flag }, opts);
    }

    return fwin;
}

pub fn demo() !void {
    if (!show_demo_window) {
        return;
    }

    var float = try dvui.floatingWindow(@src(), .{ .open_flag = &show_demo_window }, .{ .min_size_content = .{ .w = @min(440, dvui.windowRect().w), .h = @min(400, dvui.windowRect().h) } });
    defer float.deinit();

    // pad the fps label so that it doesn't trigger refresh when the number
    // changes widths
    var buf: [100]u8 = undefined;
    const fps_str = std.fmt.bufPrint(&buf, "{d:0>4.0} fps", .{dvui.FPS()}) catch unreachable;
    try dvui.windowHeader("DVUI Demo", fps_str, &show_demo_window);

    var ti = dvui.toastsFor(float.data().id);
    if (ti) |*it| {
        var toast_win = FloatingWindowWidget.init(@src(), .{ .stay_above_parent_window = true, .process_events_in_deinit = false }, .{ .background = false, .border = .{} });
        defer toast_win.deinit();

        toast_win.data().rect = dvui.placeIn(float.data().rect, toast_win.data().rect.size(), .none, .{ .x = 0.5, .y = 0.7 });
        toast_win.autoSize();
        try toast_win.install();
        try toast_win.drawBackground();

        var vbox = try dvui.box(@src(), .vertical, .{});
        defer vbox.deinit();

        while (it.next()) |t| {
            try t.display(t.id);
        }
    }

    var scaler = try dvui.scale(@src(), scale_val, .{ .expand = .both });
    defer scaler.deinit();

    var scroll = try dvui.scrollArea(@src(), .{}, .{ .expand = .both, .background = false });
    defer scroll.deinit();

    var vbox = try dvui.box(@src(), .vertical, .{ .expand = .horizontal });
    defer vbox.deinit();

    {
        var hbox = try dvui.box(@src(), .horizontal, .{});
        defer hbox.deinit();
        if (try dvui.button(@src(), "Debug Window", .{}, .{})) {
            dvui.toggleDebugWindow();
        }

        const theme_choice: usize = blk: {
            for (dvui.Theme.ptrs, 0..) |tptr, i| {
                if (dvui.themeGet() == tptr) {
                    break :blk i;
                }
            }
            break :blk 0;
        };

        var dd = dvui.DropdownWidget.init(@src(), .{ .selected_index = theme_choice, .label = dvui.themeGet().name }, .{ .min_size_content = .{ .w = 120 } });
        try dd.install();

        if (try dd.dropped()) {
            for (dvui.Theme.ptrs) |tptr| {
                if (try dd.addChoiceLabel(tptr.name)) {
                    dvui.themeSet(tptr);
                    break;
                }
            }
        }

        dd.deinit();
    }

    {
        var hbox = try dvui.box(@src(), .horizontal, .{});
        defer hbox.deinit();

        if (try dvui.button(@src(), "Zoom In", .{}, .{})) {
            scale_val = @round(dvui.themeGet().font_body.size * scale_val + 1.0) / dvui.themeGet().font_body.size;
        }

        if (try dvui.button(@src(), "Zoom Out", .{}, .{})) {
            scale_val = @round(dvui.themeGet().font_body.size * scale_val - 1.0) / dvui.themeGet().font_body.size;
        }
    }

    if (try dvui.expander(@src(), "Basic Widgets", .{}, .{ .expand = .horizontal })) {
        var b = try dvui.box(@src(), .vertical, .{ .expand = .horizontal, .margin = .{ .x = 10 } });
        defer b.deinit();
        try basicWidgets();
    }

    if (try dvui.expander(@src(), "Text Entry", .{}, .{ .expand = .horizontal })) {
        var b = try dvui.box(@src(), .vertical, .{ .expand = .horizontal, .margin = .{ .x = 10 } });
        defer b.deinit();
        try textEntryWidgets();
    }

    if (try dvui.expander(@src(), "Styling", .{}, .{ .expand = .horizontal })) {
        var b = try dvui.box(@src(), .vertical, .{ .expand = .horizontal, .margin = .{ .x = 10 } });
        defer b.deinit();
        try styling();
    }

    if (try dvui.expander(@src(), "Layout", .{}, .{ .expand = .horizontal })) {
        var b = try dvui.box(@src(), .vertical, .{ .expand = .horizontal, .margin = .{ .x = 10 } });
        defer b.deinit();
        try layout();
    }

    if (try dvui.expander(@src(), "Text Layout", .{}, .{ .expand = .horizontal })) {
        var b = try dvui.box(@src(), .vertical, .{ .expand = .horizontal, .margin = .{ .x = 10 } });
        defer b.deinit();
        try layoutText();
    }

    if (try dvui.expander(@src(), "Reorderable Lists", .{}, .{ .expand = .horizontal })) {
        var b = try dvui.box(@src(), .vertical, .{ .expand = .horizontal, .margin = .{ .x = 10 } });
        defer b.deinit();
        try reorderLists();
    }

    if (try dvui.expander(@src(), "Menus", .{}, .{ .expand = .horizontal })) {
        var b = try dvui.box(@src(), .vertical, .{ .expand = .horizontal, .margin = .{ .x = 10 } });
        defer b.deinit();
        try menus();
    }

    if (try dvui.expander(@src(), "Dialogs and Toasts", .{}, .{ .expand = .horizontal })) {
        var b = try dvui.box(@src(), .vertical, .{ .expand = .horizontal, .margin = .{ .x = 10 } });
        defer b.deinit();
        try dialogs(float.data().id);
    }

    if (try dvui.expander(@src(), "Animations", .{}, .{ .expand = .horizontal })) {
        var b = try dvui.box(@src(), .vertical, .{ .expand = .horizontal, .margin = .{ .x = 10 } });
        defer b.deinit();
        try animations();
    }

    if (try dvui.expander(@src(), "Theme Serialization and Parsing", .{}, .{ .expand = .horizontal })) {
        var b = try dvui.box(@src(), .vertical, .{ .expand = .horizontal, .margin = .{ .x = 10 } });
        defer b.deinit();
        try themeSerialization(float.data().id);
    }

    if (try dvui.expander(@src(), "Struct UI Widget (Experimental)", .{}, .{ .expand = .horizontal })) {
        var b = try dvui.box(@src(), .vertical, .{ .expand = .horizontal, .margin = .{ .x = 10 } });
        defer b.deinit();

        const Top = struct {
            const TopChild = struct {
                a_dir: dvui.enums.Direction = undefined,
            };

            const init_data = [_]TopChild{ .{ .a_dir = .vertical }, .{ .a_dir = .horizontal } };
            var mut_array = init_data;

            a_u8: u8 = 1,
            a_f32: f32 = 2.0,
            a_struct: TopChild = .{ .a_dir = .vertical },
            a_str: []const u8 = &[_]u8{0} ** 20,
            a_slice: []TopChild = undefined,
            a_ptr: *TopChild = undefined,

<<<<<<< HEAD
            var slice: [2]TopChild = blk: {
                var temp: [2]TopChild = undefined;
                temp[0].a_dir = .vertical;
                temp[1].a_dir = .horizontal;
                break :blk temp;
            };

            var ptr: TopChild = TopChild{ .a_dir = .horizontal };

            var instance: @This() = .{ .a_slice = &slice, .a_ptr = &ptr };
=======
            var instance: @This() = .{ .a_slice = &mut_array };
>>>>>>> 8f95eb17
        };

        try dvui.label(@src(), "Show UI elements for all fields of a struct:", .{}, .{});
        {
            try dvui.structEntryAlloc(@src(), std.heap.c_allocator, Top, &Top.instance, .{ .margin = .{ .x = 10 } });
        }

        if (try dvui.expander(@src(), "Edit Current Theme", .{}, .{ .expand = .horizontal })) {
            var b2 = try dvui.box(@src(), .vertical, .{ .expand = .horizontal, .margin = .{ .x = 10 } });
            defer b2.deinit();

            const color_field_options = .{ .fields = .{
                .r = .{ .min = 0, .max = 255, .widget_type = .slider },
                .g = .{ .min = 0, .max = 255, .widget_type = .slider },
                .b = .{ .min = 0, .max = 255, .widget_type = .slider },
                .a = .{ .disabled = true },
            } };

            try dvui.structEntryEx(@src(), "dvui.Theme", dvui.Theme, dvui.themeGet(), .{
                .use_expander = false,
                .label_override = "",
                .fields = .{
                    .name = .{ .disabled = true },
                    .dark = .{ .widget_type = .toggle },
                    .style_err = .{ .disabled = true },
                    .style_accent = .{ .disabled = true },
                    .font_body = .{ .disabled = true },
                    .font_heading = .{ .disabled = true },
                    .font_caption = .{ .disabled = true },
                    .font_caption_heading = .{ .disabled = true },
                    .font_title = .{ .disabled = true },
                    .font_title_1 = .{ .disabled = true },
                    .font_title_2 = .{ .disabled = true },
                    .font_title_3 = .{ .disabled = true },
                    .font_title_4 = .{ .disabled = true },
                    .color_accent = color_field_options,
                    .color_err = color_field_options,
                    .color_text = color_field_options,
                    .color_text_press = color_field_options,
                    .color_fill = color_field_options,
                    .color_fill_window = color_field_options,
                    .color_fill_control = color_field_options,
                    .color_fill_hover = color_field_options,
                    .color_fill_press = color_field_options,
                    .color_border = color_field_options,
                },
            });
        }
    }

    if (try dvui.expander(@src(), "Debugging and Errors", .{}, .{ .expand = .horizontal })) {
        var b = try dvui.box(@src(), .vertical, .{ .expand = .horizontal, .margin = .{ .x = 10 } });
        defer b.deinit();
        try debuggingErrors();
    }

    if (show_dialog) {
        try dialogDirect();
    }

    if (IconBrowser.show) {
        try icon_browser();
    }
}

pub fn themeSerialization(demo_win_id: u32) !void {
    {
        var serialize_box = try dvui.box(@src(), .vertical, .{ .expand = .horizontal, .margin = .{ .x = 10 } });
        defer serialize_box.deinit();

        // Demonstrate serializing a theme
        const Static = struct {
            var bytes: [4096]u8 = undefined;
            var buffer = std.io.fixedBufferStream(&bytes);
        };

        if (try dvui.button(@src(), "Serialize Active Theme", .{}, .{})) {
            Static.buffer.reset();
            _ = try std.json.stringify(dvui.themeGet(), .{}, Static.buffer.writer());
        }

        if (try dvui.expander(@src(), "Serialized Theme", .{}, .{ .expand = .horizontal })) {
            var b = try dvui.box(@src(), .vertical, .{ .expand = .horizontal, .margin = .{ .x = 10 } });
            defer b.deinit();

            if (try dvui.button(@src(), "Copy To Clipboard", .{}, .{})) {
                try dvui.clipboardTextSet(Static.buffer.getWritten());
                try dvui.toast(@src(), .{ .subwindow_id = demo_win_id, .message = "Copied!" });
            }

            var tl = try dvui.textLayout(@src(), .{}, .{ .expand = .horizontal, .background = false });
            try tl.addText(Static.buffer.getWritten(), .{});
            tl.deinit();
        }
    }
}

pub fn basicWidgets() !void {
    {
        var hbox = try dvui.box(@src(), .horizontal, .{});
        defer hbox.deinit();

        try dvui.label(@src(), "Label", .{}, .{ .gravity_y = 0.5 });
        try dvui.label(@src(), "Multi-line\nLabel", .{}, .{ .gravity_x = 0.5, .gravity_y = 0.5 });
        _ = try dvui.button(@src(), "Button", .{}, .{ .gravity_y = 0.5 });
        _ = try dvui.button(@src(), "Multi-line\nButton", .{}, .{});
    }

    {
        var hbox = try dvui.box(@src(), .horizontal, .{});
        defer hbox.deinit();

        try dvui.label(@src(), "Link:", .{}, .{ .gravity_y = 0.5 });

        if (try dvui.labelClick(@src(), "https://github.com/david-vanderson/dvui", .{}, .{ .gravity_y = 0.5, .color_text = .{ .color = .{ .r = 0x35, .g = 0x84, .b = 0xe4 } } })) {
            try dvui.openURL("https://github.com/david-vanderson/dvui");
        }
    }

    _ = try dvui.checkbox(@src(), &checkbox_bool, "Checkbox", .{});

    {
        var hbox = try dvui.box(@src(), .horizontal, .{});
        defer hbox.deinit();

        try dvui.label(@src(), "Text Entry", .{}, .{ .gravity_y = 0.5 });
        var te = try dvui.textEntry(@src(), .{}, .{});
        te.deinit();
    }

    inline for (@typeInfo(RadioChoice).Enum.fields, 0..) |field, i| {
        if (try dvui.radio(@src(), radio_choice == @as(RadioChoice, @enumFromInt(field.value)), "Radio " ++ field.name, .{ .id_extra = i })) {
            radio_choice = @enumFromInt(field.value);
        }
    }

    {
        var hbox = try dvui.box(@src(), .horizontal, .{});
        defer hbox.deinit();

        const entries = [_][]const u8{ "First", "Second", "Third is a really long one that doesn't fit" };

        _ = try dvui.dropdown(@src(), &entries, &dropdown_val, .{ .min_size_content = .{ .w = 100 }, .gravity_y = 0.5 });

        try dropdownAdvanced();
    }

    {
        var hbox = try dvui.box(@src(), .horizontal, .{ .expand = .horizontal, .min_size_content = .{ .h = 40 } });
        defer hbox.deinit();

        try dvui.label(@src(), "Sliders", .{}, .{ .gravity_y = 0.5 });
        _ = try dvui.slider(@src(), .horizontal, &slider_val, .{ .expand = .horizontal, .gravity_y = 0.5, .corner_radius = dvui.Rect.all(100) });
        _ = try dvui.slider(@src(), .vertical, &slider_val, .{ .expand = .vertical, .min_size_content = .{ .w = 10 }, .corner_radius = dvui.Rect.all(100) });
        try dvui.label(@src(), "Value: {d:2.2}", .{slider_val}, .{ .gravity_y = 0.5 });
    }

    {
        var hbox = try dvui.box(@src(), .horizontal, .{});
        defer hbox.deinit();

        try dvui.label(@src(), "Slider Entry", .{}, .{ .gravity_y = 0.5 });
        if (!slider_entry_vector) {
            _ = try dvui.sliderEntry(@src(), "val: {d:0.3}", .{ .value = &slider_entry_val, .min = (if (slider_entry_min) 0 else null), .max = (if (slider_entry_max) 1 else null), .interval = (if (slider_entry_interval) 0.1 else null) }, .{ .gravity_y = 0.5 });
            try dvui.label(@src(), "(enter or ctrl-click)", .{}, .{ .gravity_y = 0.5 });
        } else {
            _ = try dvui.sliderVector(@src(), "{d:0.2}", 3, &slider_vector_array, .{ .min = (if (slider_entry_min) 0 else null), .max = (if (slider_entry_max) 1 else null), .interval = (if (slider_entry_interval) 0.1 else null) }, .{});
        }
    }

    {
        var hbox = try dvui.box(@src(), .horizontal, .{ .padding = .{ .x = 10 } });
        defer hbox.deinit();

        _ = try dvui.checkbox(@src(), &slider_entry_min, "Min", .{});
        _ = try dvui.checkbox(@src(), &slider_entry_max, "Max", .{});
        _ = try dvui.checkbox(@src(), &slider_entry_interval, "Interval", .{});
        _ = try dvui.checkbox(@src(), &slider_entry_vector, "Vector", .{});
    }

    _ = try dvui.spacer(@src(), .{ .h = 4 }, .{});

    {
        var hbox = try dvui.box(@src(), .horizontal, .{});
        defer hbox.deinit();

        try dvui.label(@src(), "Raster Images", .{}, .{ .gravity_y = 0.5 });

        const imgsize = try dvui.imageSize("zig favicon", zig_favicon);
        try dvui.image(@src(), "zig favicon", zig_favicon, .{
            .gravity_y = 0.5,
            .min_size_content = .{ .w = imgsize.w + icon_image_size_extra, .h = imgsize.h + icon_image_size_extra },
            .rotation = icon_image_rotation,
        });
    }

    {
        var hbox = try dvui.box(@src(), .horizontal, .{});
        defer hbox.deinit();

        try dvui.label(@src(), "Icons", .{}, .{ .gravity_y = 0.5 });

        const icon_opts = dvui.Options{ .gravity_y = 0.5, .min_size_content = .{ .h = 12 + icon_image_size_extra }, .rotation = icon_image_rotation };
        try dvui.icon(@src(), "cycle", entypo.cycle, icon_opts);
        try dvui.icon(@src(), "aircraft", entypo.aircraft, icon_opts);
        try dvui.icon(@src(), "notes", entypo.beamed_note, icon_opts);

        if (try dvui.button(@src(), "Icon Browser", .{}, .{ .gravity_y = 0.5 })) {
            IconBrowser.show = true;
        }
    }

    {
        var hbox = try dvui.box(@src(), .horizontal, .{});
        defer hbox.deinit();

        try dvui.label(@src(), "Resize Rotate Icons/Images", .{}, .{ .gravity_y = 0.5 });

        if (try dvui.buttonIcon(@src(), "plus", entypo.plus, .{}, .{ .gravity_y = 0.5 })) {
            icon_image_size_extra += 1;
        }

        if (try dvui.buttonIcon(@src(), "minus", entypo.minus, .{}, .{ .gravity_y = 0.5 })) {
            icon_image_size_extra = @max(0, icon_image_size_extra - 1);
        }

        if (try dvui.buttonIcon(@src(), "cc", entypo.cc, .{}, .{ .gravity_y = 0.5 })) {
            icon_image_rotation = icon_image_rotation + 5 * std.math.pi / 180.0;
        }

        if (try dvui.buttonIcon(@src(), "ccw", entypo.ccw, .{}, .{ .gravity_y = 0.5 })) {
            icon_image_rotation = icon_image_rotation - 5 * std.math.pi / 180.0;
        }
    }
}

pub fn dropdownAdvanced() !void {
    const g = struct {
        var choice: ?usize = null;
    };

    var dd = dvui.DropdownWidget.init(@src(), .{ .selected_index = g.choice }, .{ .min_size_content = .{ .w = 100 } });
    try dd.install();

    // Here's what is shown when the dropdown is not dropped
    {
        var hbox2 = try dvui.box(@src(), .horizontal, .{ .expand = .both });
        try dvui.icon(@src(), "air", entypo.air, .{ .gravity_y = 0.5 });

        var lw: LabelWidget = undefined;
        if (g.choice) |c| {
            lw = try LabelWidget.init(@src(), "Dropdown Choice {d}", .{c}, .{ .gravity_y = 0.5 });
        } else {
            lw = try LabelWidget.init(@src(), "Advanced Dropdown", .{}, .{ .gravity_y = 0.5 });
        }

        try lw.install();
        try lw.draw();
        lw.deinit();
        try dvui.icon(@src(), "dropdown_triangle", entypo.chevron_small_down, .{ .gravity_y = 0.5 });

        hbox2.deinit();
    }

    if (try dd.dropped()) {
        // The dropdown is dropped, now add all the choices
        {
            var mi = try dd.addChoice();
            defer mi.deinit();

            var hbox2 = try dvui.box(@src(), .horizontal, .{ .expand = .both });
            defer hbox2.deinit();

            var opts: Options = if (mi.show_active) dvui.themeGet().style_accent else .{};

            try dvui.icon(@src(), "aircraft landing", entypo.aircraft_landing, opts.override(.{ .gravity_y = 0.5 }));
            try dvui.labelNoFmt(@src(), "icon with text", opts);

            if (mi.activeRect()) |_| {
                dvui.menuGet().?.close();
                g.choice = 0;
            }
        }

        if (try dd.addChoiceLabel("just text")) {
            g.choice = 1;
        }

        {
            var mi = try dd.addChoice();
            defer mi.deinit();

            var vbox = try dvui.box(@src(), .vertical, .{ .expand = .both });
            defer vbox.deinit();

            var opts: Options = if (mi.show_active) dvui.themeGet().style_accent else .{};

            try dvui.image(@src(), "zig favicon", zig_favicon, opts.override(.{ .gravity_x = 0.5 }));
            try dvui.labelNoFmt(@src(), "image above text", opts.override(.{ .gravity_x = 0.5 }));

            if (mi.activeRect()) |_| {
                dvui.menuGet().?.close();
                g.choice = 2;
            }
        }
    }

    dd.deinit();
}

pub fn textEntryWidgets() !void {
    var left_alignment = dvui.Alignment.init();
    defer left_alignment.deinit();

    {
        var hbox = try dvui.box(@src(), .horizontal, .{});
        defer hbox.deinit();

        try dvui.label(@src(), "Singleline", .{}, .{ .gravity_y = 0.5 });

        // align text entry
        var hbox_aligned = try dvui.box(@src(), .horizontal, .{ .margin = left_alignment.margin(hbox.data().id) });
        defer hbox_aligned.deinit();
        left_alignment.record(hbox.data().id, hbox_aligned.data());

        var te = dvui.TextEntryWidget.init(@src(), .{ .text = .{ .buffer = &text_entry_buf } }, .{});

        const teid = te.data().id;
        try te.install();

        var enter_pressed = false;
        for (dvui.events()) |*e| {
            if (!te.matchEvent(e))
                continue;

            if (e.evt == .key and e.evt.key.code == .enter and e.evt.key.action == .down) {
                e.handled = true;
                enter_pressed = true;
            }

            if (!e.handled) {
                te.processEvent(e, false);
            }
        }

        try te.draw();
        te.deinit();

        try dvui.label(@src(), "(limit {d}) press enter", .{text_entry_buf.len}, .{ .gravity_y = 0.5 });

        if (enter_pressed) {
            dvui.animation(teid, "enter_pressed", .{ .start_val = 1.0, .end_val = 0, .start_time = 0, .end_time = 500_000 });
        }

        if (dvui.animationGet(teid, "enter_pressed")) |a| {
            const prev_alpha = dvui.themeGet().alpha;
            dvui.themeGet().alpha *= a.lerp();
            try dvui.label(@src(), "Enter!", .{}, .{ .gravity_y = 0.5 });
            dvui.themeGet().alpha = prev_alpha;
        }
    }

    {
        var hbox = try dvui.box(@src(), .horizontal, .{});
        defer hbox.deinit();

        try dvui.label(@src(), "Password", .{}, .{ .gravity_y = 0.5 });

        // align text entry
        var hbox_aligned = try dvui.box(@src(), .horizontal, .{ .margin = left_alignment.margin(hbox.data().id) });
        defer hbox_aligned.deinit();
        left_alignment.record(hbox.data().id, hbox_aligned.data());

        var te = try dvui.textEntry(@src(), .{
            .text = .{ .buffer = &text_entry_password_buf },
            .password_char = if (text_entry_password_buf_obf_enable) "*" else null,
        }, .{});

        te.deinit();

        if (try dvui.buttonIcon(
            @src(),
            "toggle",
            if (text_entry_password_buf_obf_enable) entypo.eye_with_line else entypo.eye,
            .{},
            .{ .gravity_y = 0.5, .min_size_content = .{ .h = 12 } },
        )) {
            text_entry_password_buf_obf_enable = !text_entry_password_buf_obf_enable;
        }

        try dvui.label(@src(), "(limit {d})", .{text_entry_password_buf.len}, .{ .gravity_y = 0.5 });
    }

    {
        var hbox = try dvui.box(@src(), .horizontal, .{});
        defer hbox.deinit();

        try dvui.label(@src(), "Multiline", .{}, .{ .gravity_y = 0.5 });

        // align text entry
        var hbox_aligned = try dvui.box(@src(), .horizontal, .{ .margin = left_alignment.margin(hbox.data().id) });
        defer hbox_aligned.deinit();
        left_alignment.record(hbox.data().id, hbox_aligned.data());

        var te = try dvui.textEntry(
            @src(),
            .{ .multiline = true, .scroll_horizontal = false, .break_lines = true, .text = .{ .buffer_dynamic = .{ .backing = &text_entry_multiline_buf, .allocator = text_entry_multiline_fba.allocator() } } },
            .{
                .min_size_content = .{ .w = 150, .h = 80 },
                .debug = true,
            },
        );

        if (!text_entry_multiline_initialized) {
            text_entry_multiline_initialized = true;
            te.textTyped("This multiline text\nentry can scroll\nin both directions.");
        }

        const bytes = te.len;
        te.deinit();

        try dvui.label(@src(), "bytes {d}\nallocated {d}\nlimit {d}", .{ bytes, text_entry_multiline_buf.len, text_entry_multiline_allocator_buf.len }, .{ .gravity_y = 0.5 });
    }

    const S = struct {
        var type_dropdown_val: usize = 0;
        var min: bool = false;
        var max: bool = false;
    };
    const parse_types = [_]type{ u8, i8, u16, i16, u32, i32, f32, f64 };
    const parse_typenames: [parse_types.len][]const u8 = blk: {
        var temp: [parse_types.len][]const u8 = undefined;
        inline for (parse_types, 0..) |T, i| {
            temp[i] = @typeName(T);
        }
        break :blk temp;
    };

    {
        var hbox = try dvui.box(@src(), .horizontal, .{});
        defer hbox.deinit();

        try dvui.label(@src(), "Parse", .{}, .{ .gravity_y = 0.5 });

        _ = try dvui.dropdown(@src(), &parse_typenames, &S.type_dropdown_val, .{ .min_size_content = .{ .w = 20 }, .gravity_y = 0.5 });

        // align text entry
        var hbox_aligned = try dvui.box(@src(), .horizontal, .{ .margin = left_alignment.margin(hbox.data().id) });
        defer hbox_aligned.deinit();
        left_alignment.record(hbox.data().id, hbox_aligned.data());

        inline for (parse_types, 0..) |T, i| {
            if (i == S.type_dropdown_val) {
                const result = try dvui.textEntryNumber(@src(), T, .{ .min = if (S.min) 0 else null, .max = if (S.max) 100 else null }, .{});
                try displayTextEntryNumberResult(result);
            }
        }
    }

    {
        var hbox = try dvui.box(@src(), .horizontal, .{});
        defer hbox.deinit();

        // align with text entries
        var hbox_aligned = try dvui.box(@src(), .horizontal, .{ .margin = left_alignment.margin(hbox.data().id) });
        defer hbox_aligned.deinit();
        left_alignment.record(hbox.data().id, hbox_aligned.data());

        _ = try dvui.checkbox(@src(), &S.min, "Min", .{});
        _ = try dvui.checkbox(@src(), &S.max, "Max", .{});
    }

    try dvui.label(@src(), "The text entries in this section are left-aligned", .{}, .{});
}

pub fn displayTextEntryNumberResult(result: anytype) !void {
    switch (result) {
        .TooBig => {
            try dvui.label(@src(), "Too Big", .{}, .{ .gravity_y = 0.5 });
        },
        .TooSmall => {
            try dvui.label(@src(), "Too Small", .{}, .{ .gravity_y = 0.5 });
        },
        .Empty => {
            try dvui.label(@src(), "Empty", .{}, .{ .gravity_y = 0.5 });
        },
        .Invalid => {
            try dvui.label(@src(), "Invalid", .{}, .{ .gravity_y = 0.5 });
        },
        .Valid => |num| {
            try dvui.label(@src(), "{d}", .{num}, .{ .gravity_y = 0.5 });
        },
    }
}

pub fn styling() !void {
    {
        var hbox = try dvui.box(@src(), .horizontal, .{});
        defer hbox.deinit();

        _ = try dvui.button(@src(), "Accent", .{}, dvui.themeGet().style_accent);
        _ = try dvui.button(@src(), "Error", .{}, dvui.themeGet().style_err);
        _ = try dvui.button(@src(), "Window", .{}, .{ .color_fill = .{ .name = .fill_window } });
        _ = try dvui.button(@src(), "Content", .{}, .{ .color_fill = .{ .name = .fill } });
        _ = try dvui.button(@src(), "Control", .{}, .{});
    }

    try dvui.label(@src(), "separators", .{}, .{});
    {
        var hbox = try dvui.box(@src(), .horizontal, .{ .expand = .horizontal, .min_size_content = .{ .h = 9 } });
        defer hbox.deinit();

        const opts: Options = .{ .margin = dvui.Rect.all(2), .gravity_y = 0.5 };

        try dvui.separator(@src(), opts.override(.{ .expand = .vertical }));
        try dvui.separator(@src(), opts.override(.{ .expand = .vertical, .min_size_content = .{ .w = 3 } }));
        try dvui.separator(@src(), opts.override(.{ .expand = .vertical, .min_size_content = .{ .w = 5 } }));

        var vbox = try dvui.box(@src(), .vertical, .{ .expand = .horizontal });
        defer vbox.deinit();

        try dvui.separator(@src(), opts.override(.{ .expand = .horizontal }));
        try dvui.separator(@src(), opts.override(.{ .expand = .horizontal, .min_size_content = .{ .h = 3 } }));
        try dvui.separator(@src(), opts.override(.{ .expand = .horizontal, .min_size_content = .{ .h = 5 } }));
    }

    try dvui.label(@src(), "corner radius", .{}, .{});
    {
        var hbox = try dvui.box(@src(), .horizontal, .{});
        defer hbox.deinit();

        const opts: Options = .{ .border = Rect.all(1), .background = true, .min_size_content = .{ .w = 20 } };

        _ = try dvui.button(@src(), "0", .{}, opts.override(.{ .corner_radius = Rect.all(0) }));
        _ = try dvui.button(@src(), "2", .{}, opts.override(.{ .corner_radius = Rect.all(2) }));
        _ = try dvui.button(@src(), "7", .{}, opts.override(.{ .corner_radius = Rect.all(7) }));
        _ = try dvui.button(@src(), "100", .{}, opts.override(.{ .corner_radius = Rect.all(100) }));
        _ = try dvui.button(@src(), "mixed", .{}, opts.override(.{ .corner_radius = .{ .x = 0, .y = 2, .w = 7, .h = 100 } }));
    }

    try dvui.label(@src(), "directly set colors", .{}, .{});
    {
        var hbox = try dvui.box(@src(), .horizontal, .{});
        defer hbox.deinit();

        var backbox = try dvui.box(@src(), .horizontal, .{ .min_size_content = .{ .w = 30, .h = 20 }, .background = true, .color_fill = .{ .color = backbox_color }, .gravity_y = 0.5 });
        backbox.deinit();

        _ = try rgbSliders(@src(), &backbox_color, .{ .gravity_y = 0.5 });
    }

    try dvui.label(@src(), "HSLuv support", .{}, .{});
    {
        var hbox = try dvui.box(@src(), .horizontal, .{});
        defer hbox.deinit();

        var backbox = try dvui.box(@src(), .horizontal, .{ .min_size_content = .{ .w = 30, .h = 20 }, .background = true, .color_fill = .{ .color = hsluv_rgb }, .gravity_y = 0.5 });
        backbox.deinit();

        try hsluvSliders(@src(), &hsluv_hsl, &hsluv_rgb, .{ .gravity_y = 0.5 });
    }
}

// Let's wrap the sliderEntry widget so we have 3 that represent a Color
pub fn rgbSliders(src: std.builtin.SourceLocation, color: *dvui.Color, opts: Options) !void {
    var hbox = try dvui.box(src, .horizontal, opts);
    defer hbox.deinit();

    var red: f32 = @floatFromInt(color.r);
    var green: f32 = @floatFromInt(color.g);
    var blue: f32 = @floatFromInt(color.b);

    _ = try dvui.sliderEntry(@src(), "R: {d:0.0}", .{ .value = &red, .min = 0, .max = 255, .interval = 1 }, .{ .gravity_y = 0.5 });
    _ = try dvui.sliderEntry(@src(), "G: {d:0.0}", .{ .value = &green, .min = 0, .max = 255, .interval = 1 }, .{ .gravity_y = 0.5 });
    _ = try dvui.sliderEntry(@src(), "B: {d:0.0}", .{ .value = &blue, .min = 0, .max = 255, .interval = 1 }, .{ .gravity_y = 0.5 });

    color.r = @intFromFloat(red);
    color.g = @intFromFloat(green);
    color.b = @intFromFloat(blue);
}

// Let's wrap the sliderEntry widget so we have 3 that represent a HSLuv Color
pub fn hsluvSliders(src: std.builtin.SourceLocation, hsluv: *dvui.Color.HSLuv, color_out: *dvui.Color, opts: Options) !void {
    var hbox = try dvui.box(src, .horizontal, opts);
    defer hbox.deinit();

    var changed = false;
    if (try dvui.sliderEntry(@src(), "H: {d:0.0}", .{ .value = &hsluv.h, .min = 0, .max = 360, .interval = 1 }, .{ .gravity_y = 0.5 })) {
        changed = true;
    }
    if (try dvui.sliderEntry(@src(), "S: {d:0.0}", .{ .value = &hsluv.s, .min = 0, .max = 100, .interval = 1 }, .{ .gravity_y = 0.5 })) {
        changed = true;
    }
    if (try dvui.sliderEntry(@src(), "L: {d:0.0}", .{ .value = &hsluv.l, .min = 0, .max = 100, .interval = 1 }, .{ .gravity_y = 0.5 })) {
        changed = true;
    }

    if (changed) {
        color_out.* = hsluv.color();
    }
}

pub fn layout() !void {
    const opts: Options = .{ .border = Rect.all(1), .background = true, .min_size_content = .{ .w = 200, .h = 140 } };

    try dvui.label(@src(), "gravity/expand", .{}, .{});
    {
        var hbox = try dvui.box(@src(), .horizontal, .{});
        defer hbox.deinit();

        var o = try dvui.overlay(@src(), opts);
        var buf: [128]u8 = undefined;
        const label = try std.fmt.bufPrint(&buf, "{d:0.2},{d:0.2}", .{ layout_gravity_x, layout_gravity_y });
        var e: dvui.Options.Expand = .none;
        if (layout_expand_horizontal and layout_expand_vertical) {
            e = .both;
        } else if (layout_expand_horizontal) {
            e = .horizontal;
        } else if (layout_expand_vertical) {
            e = .vertical;
        }

        _ = try dvui.button(@src(), label, .{}, .{ .gravity_x = layout_gravity_x, .gravity_y = layout_gravity_y, .expand = e });
        o.deinit();

        var vbox = try dvui.box(@src(), .vertical, .{});
        try dvui.label(@src(), "Gravity", .{}, .{});
        _ = try dvui.sliderEntry(@src(), "X: {d:0.2}", .{ .value = &layout_gravity_x, .min = 0, .max = 1.0, .interval = 0.01 }, .{});
        _ = try dvui.sliderEntry(@src(), "Y: {d:0.2}", .{ .value = &layout_gravity_y, .min = 0, .max = 1.0, .interval = 0.01 }, .{});
        _ = try dvui.checkbox(@src(), &layout_expand_horizontal, "Expand Horizontal", .{});
        _ = try dvui.checkbox(@src(), &layout_expand_vertical, "Expand Vertical", .{});
        vbox.deinit();
    }

    try dvui.label(@src(), "margin/border/padding", .{}, .{});
    {
        var vbox = try dvui.box(@src(), .vertical, .{});
        defer vbox.deinit();

        var vbox2 = try dvui.box(@src(), .vertical, .{ .gravity_x = 0.5 });
        _ = try dvui.sliderEntry(@src(), "margin {d:0.0}", .{ .value = &layout_margin.y, .min = 0, .max = 20.0, .interval = 1 }, .{});
        _ = try dvui.sliderEntry(@src(), "border {d:0.0}", .{ .value = &layout_border.y, .min = 0, .max = 20.0, .interval = 1 }, .{});
        _ = try dvui.sliderEntry(@src(), "padding {d:0.0}", .{ .value = &layout_padding.y, .min = 0, .max = 20.0, .interval = 1 }, .{});
        vbox2.deinit();

        var hbox = try dvui.box(@src(), .horizontal, .{});

        vbox2 = try dvui.box(@src(), .vertical, .{ .gravity_y = 0.5 });
        _ = try dvui.sliderEntry(@src(), "margin {d:0.0}", .{ .value = &layout_margin.x, .min = 0, .max = 20.0, .interval = 1 }, .{});
        _ = try dvui.sliderEntry(@src(), "border {d:0.0}", .{ .value = &layout_border.x, .min = 0, .max = 20.0, .interval = 1 }, .{});
        _ = try dvui.sliderEntry(@src(), "padding {d:0.0}", .{ .value = &layout_padding.x, .min = 0, .max = 20.0, .interval = 1 }, .{});
        vbox2.deinit();

        var o = try dvui.overlay(@src(), .{ .min_size_content = .{ .w = 164, .h = 140 } });
        var o2 = try dvui.overlay(@src(), .{ .background = true, .gravity_x = 0.5, .gravity_y = 0.5 });
        if (try dvui.button(@src(), "reset", .{}, .{ .margin = layout_margin, .border = layout_border, .padding = layout_padding })) {
            layout_margin = Rect.all(4);
            layout_border = Rect.all(0);
            layout_padding = Rect.all(4);
        }
        o2.deinit();
        o.deinit();

        vbox2 = try dvui.box(@src(), .vertical, .{ .gravity_y = 0.5 });
        _ = try dvui.sliderEntry(@src(), "margin {d:0.0}", .{ .value = &layout_margin.w, .min = 0, .max = 20.0, .interval = 1 }, .{});
        _ = try dvui.sliderEntry(@src(), "border {d:0.0}", .{ .value = &layout_border.w, .min = 0, .max = 20.0, .interval = 1 }, .{});
        _ = try dvui.sliderEntry(@src(), "padding {d:0.0}", .{ .value = &layout_padding.w, .min = 0, .max = 20.0, .interval = 1 }, .{});
        vbox2.deinit();

        hbox.deinit();

        vbox2 = try dvui.box(@src(), .vertical, .{ .gravity_x = 0.5 });
        _ = try dvui.sliderEntry(@src(), "margin {d:0.0}", .{ .value = &layout_margin.h, .min = 0, .max = 20.0, .interval = 1 }, .{});
        _ = try dvui.sliderEntry(@src(), "border {d:0.0}", .{ .value = &layout_border.h, .min = 0, .max = 20.0, .interval = 1 }, .{});
        _ = try dvui.sliderEntry(@src(), "padding {d:0.0}", .{ .value = &layout_padding.h, .min = 0, .max = 20.0, .interval = 1 }, .{});
        vbox2.deinit();
    }

    try dvui.label(@src(), "Boxes", .{}, .{});
    {
        const grav: Options = .{ .gravity_x = 0.5, .gravity_y = 0.5 };

        var hbox = try dvui.box(@src(), .horizontal, .{});
        defer hbox.deinit();
        {
            var hbox2 = try dvui.box(@src(), .horizontal, .{ .min_size_content = .{ .w = 200, .h = 140 } });
            defer hbox2.deinit();
            {
                var vbox = try dvui.box(@src(), .vertical, opts.override(.{ .expand = .both, .min_size_content = .{} }));
                defer vbox.deinit();

                _ = try dvui.button(@src(), "vertical", .{}, grav);
                _ = try dvui.button(@src(), "expand", .{}, grav.override(.{ .expand = .vertical }));
                _ = try dvui.button(@src(), "a", .{}, grav);
            }

            {
                var vbox = try dvui.boxEqual(@src(), .vertical, opts.override(.{ .expand = .both, .min_size_content = .{} }));
                defer vbox.deinit();

                _ = try dvui.button(@src(), "vert equal", .{}, grav);
                _ = try dvui.button(@src(), "expand", .{}, grav.override(.{ .expand = .vertical }));
                _ = try dvui.button(@src(), "a", .{}, grav);
            }
        }

        {
            var vbox2 = try dvui.box(@src(), .vertical, .{ .min_size_content = .{ .w = 200, .h = 140 } });
            defer vbox2.deinit();
            {
                var hbox2 = try dvui.box(@src(), .horizontal, opts.override(.{ .expand = .both, .min_size_content = .{} }));
                defer hbox2.deinit();

                _ = try dvui.button(@src(), "horizontal", .{}, grav);
                _ = try dvui.button(@src(), "expand", .{}, grav.override(.{ .expand = .horizontal }));
                _ = try dvui.button(@src(), "a", .{}, grav);
            }

            {
                var hbox2 = try dvui.boxEqual(@src(), .horizontal, opts.override(.{ .expand = .both, .min_size_content = .{} }));
                defer hbox2.deinit();

                _ = try dvui.button(@src(), "horz\nequal", .{}, grav);
                _ = try dvui.button(@src(), "expand", .{}, grav.override(.{ .expand = .horizontal }));
                _ = try dvui.button(@src(), "a", .{}, grav);
            }
        }
    }

    try dvui.label(@src(), "Collapsible Pane with Draggable Sash", .{}, .{});
    {
        var paned = try dvui.paned(@src(), .{ .direction = .horizontal, .collapsed_size = paned_collapsed_width }, .{ .expand = .both, .background = false, .min_size_content = .{ .h = 100 } });
        defer paned.deinit();

        {
            var vbox = try dvui.box(@src(), .vertical, .{ .expand = .both, .background = true });
            defer vbox.deinit();

            try dvui.label(@src(), "Left Side", .{}, .{});
            try dvui.label(@src(), "collapses when width < {d}", .{paned_collapsed_width}, .{});
            try dvui.label(@src(), "current width {d}", .{paned.wd.rect.w}, .{});
            if (paned.collapsed() and try dvui.button(@src(), "Goto Right", .{}, .{})) {
                paned.animateSplit(0.0);
            }
        }

        {
            var vbox = try dvui.box(@src(), .vertical, .{ .expand = .both, .background = true });
            defer vbox.deinit();

            try dvui.label(@src(), "Right Side", .{}, .{});
            if (paned.collapsed() and try dvui.button(@src(), "Goto Left", .{}, .{})) {
                paned.animateSplit(1.0);
            }
        }
    }

    _ = try dvui.sliderEntry(@src(), "collapse under {d:0.0}", .{ .value = &paned_collapsed_width, .min = 100, .max = 600, .interval = 10 }, .{});
}

pub fn layoutText() !void {
    _ = try dvui.sliderEntry(@src(), "line height: {d:0.2}", .{ .value = &line_height_factor, .min = 0.1, .max = 2, .interval = 0.1 }, .{});

    {
        var tl = TextLayoutWidget.init(@src(), .{}, .{ .expand = .horizontal });
        try tl.install(.{});
        defer tl.deinit();

        var cbox = try dvui.box(@src(), .vertical, .{ .padding = .{ .w = 4 } });
        if (try dvui.buttonIcon(@src(), "play", entypo.controller_play, .{}, .{ .padding = Rect.all(6), .min_size_content = .{ .h = 18 } })) {
            try dvui.dialog(@src(), .{ .modal = false, .title = "Ok Dialog", .message = "You clicked play" });
        }
        if (try dvui.buttonIcon(@src(), "more", entypo.dots_three_vertical, .{}, .{ .padding = Rect.all(6), .min_size_content = .{ .h = 18 } })) {
            try dvui.dialog(@src(), .{ .modal = false, .title = "Ok Dialog", .message = "You clicked more" });
        }
        cbox.deinit();

        cbox = try dvui.box(@src(), .vertical, .{ .margin = Rect.all(4), .padding = Rect.all(4), .gravity_x = 1.0, .background = true, .color_fill = .{ .name = .fill_window }, .min_size_content = .{ .w = 120 } });
        try dvui.icon(@src(), "aircraft", entypo.aircraft, .{ .min_size_content = .{ .h = 30 }, .gravity_x = 0.5 });
        try dvui.label(@src(), "Caption Heading", .{}, .{ .font_style = .caption_heading, .gravity_x = 0.5 });
        var tl_caption = try dvui.textLayout(@src(), .{}, .{ .expand = .horizontal, .min_size_content = .{ .w = 10 }, .background = false });
        try tl_caption.addText("Here is some caption text that is in it's own text layout.", .{ .font_style = .caption });
        tl_caption.deinit();
        cbox.deinit();

        if (try tl.touchEditing()) |floating_widget| {
            defer floating_widget.deinit();
            try tl.touchEditingMenu();
        }

        tl.processEvents();

        const lorem = "Lorem ipsum dolor sit amet, consectetur adipiscing elit, sed do eiusmod tempor incididunt ut labore et dolore magna aliqua. Ut enim ad minim veniam, quis nostrud exercitation ullamco laboris nisi ut aliquip ex ea commodo consequat. ";
        const lorem2 = " Duis aute irure dolor in reprehenderit in voluptate velit esse cillum dolore eu fugiat nulla pariatur. Excepteur sint occaecat cupidatat non proident, sunt in culpa qui officia deserunt mollit anim id est laborum.\n";
        try tl.addText(lorem, .{ .font = dvui.themeGet().font_body.lineHeightFactor(line_height_factor) });

        if (try tl.addTextClick("This text is a link that is part of the text layout and goes to the dvui home page.", .{ .color_text = .{ .color = .{ .r = 0x35, .g = 0x84, .b = 0xe4 } }, .font = dvui.themeGet().font_body.lineHeightFactor(line_height_factor) })) {
            try dvui.openURL("https://github.com/david-vanderson/dvui");
        }

        try tl.addText(lorem2, .{ .font = dvui.themeGet().font_body.lineHeightFactor(line_height_factor) });

        const start = "\nNotice that the text in this box is wrapping around the stuff in the corners.\n\n";
        try tl.addText(start, .{ .font_style = .title_4 });

        try tl.addText("Title ", .{ .font_style = .title });
        try tl.addText("Title-1 ", .{ .font_style = .title_1 });
        try tl.addText("Title-2 ", .{ .font_style = .title_2 });
        try tl.addText("Title-3 ", .{ .font_style = .title_3 });
        try tl.addText("Title-4 ", .{ .font_style = .title_4 });
        try tl.addText("Heading\n", .{ .font_style = .heading });

        try tl.addText("Here ", .{ .font_style = .title, .color_text = .{ .color = .{ .r = 100, .b = 100 } } });
        try tl.addText("is some ", .{ .font_style = .title_2, .color_text = .{ .color = .{ .b = 100, .g = 100 } } });
        try tl.addText("ugly text ", .{ .font_style = .title_1, .color_text = .{ .color = .{ .r = 100, .g = 100 } } });
        try tl.addText("that shows styling.", .{ .font_style = .caption, .color_text = .{ .color = .{ .r = 100, .g = 50, .b = 50 } } });
    }
}

pub fn reorderLists() !void {
    const g = struct {
        var dir_entry: usize = 0;
    };

    if (try dvui.expander(@src(), "Simple", .{}, .{ .expand = .horizontal })) {
        const dir: dvui.enums.Direction = if (g.dir_entry == 0) .vertical else .horizontal;

        var vbox = try dvui.box(@src(), .vertical, .{ .margin = .{ .x = 10 } });
        defer vbox.deinit();

        {
            var hbox2 = try dvui.box(@src(), .horizontal, .{});
            defer hbox2.deinit();

            const entries = [_][]const u8{ "Vertical", "Horizontal" };
            for (0..2) |i| {
                if (try dvui.radio(@src(), g.dir_entry == i, entries[i], .{ .id_extra = i })) {
                    g.dir_entry = i;
                }
            }
        }

        {
            var hbox2 = try dvui.box(@src(), .horizontal, .{});
            defer hbox2.deinit();
            try dvui.label(@src(), "Drag", .{}, .{});
            try dvui.icon(@src(), "drag_icon", dvui.entypo.menu, .{ .min_size_content = .{ .h = 22 } });
            try dvui.label(@src(), "to reorder.", .{}, .{});
        }

        try reorderListsSimple(dir);
    }

    if (try dvui.expander(@src(), "Advanced", .{}, .{ .expand = .horizontal })) {
        var vbox = try dvui.box(@src(), .vertical, .{ .margin = .{ .x = 10 } });
        defer vbox.deinit();

        try dvui.label(@src(), "Drag off list to remove.", .{}, .{});
        try reorderListsAdvanced();
    }
}

pub fn reorderListsSimple(dir: dvui.enums.Direction) !void {
    const g = struct {
        var dir_entry: usize = 0;
        var strings = [6][]const u8{ "zero", "one", "two", "three", "four", "five" };
    };

    var removed_idx: ?usize = null;
    var insert_before_idx: ?usize = null;

    // reorder widget must wrap entire list
    var reorder = try dvui.reorder(@src(), .{ .min_size_content = .{ .w = 120 }, .background = true, .border = dvui.Rect.all(1), .padding = dvui.Rect.all(4) });
    defer reorder.deinit();

    // this box determines layout of list - could be any layout widget
    var vbox = try dvui.box(@src(), dir, .{ .expand = .both });
    defer vbox.deinit();

    for (g.strings[0..g.strings.len], 0..) |s, i| {

        // make a reorderable for each entry in the list
        var reorderable = try reorder.reorderable(@src(), .{}, .{ .id_extra = i, .expand = .horizontal });
        defer reorderable.deinit();

        if (reorderable.removed()) {
            removed_idx = i; // this entry is being dragged
        } else if (reorderable.insertBefore()) {
            insert_before_idx = i; // this entry was dropped onto
        }

        // actual content of the list entry
        var hbox = try dvui.box(@src(), .horizontal, .{ .expand = .both, .border = dvui.Rect.all(1), .background = true, .color_fill = .{ .name = .fill_window } });
        defer hbox.deinit();

        try dvui.label(@src(), "{s}", .{s}, .{});

        // this helper shows the triple-line icon, detects the start of a drag,
        // and hands off the drag to the ReorderWidget
        _ = try dvui.ReorderWidget.draggable(@src(), .{ .reorderable = reorderable }, .{ .expand = .vertical, .gravity_x = 1.0, .min_size_content = dvui.Size.all(22), .gravity_y = 0.5 });
    }

    // show a final slot that allows dropping an entry at the end of the list
    if (try reorder.finalSlot()) {
        insert_before_idx = g.strings.len; // entry was dropped into the final slot
    }

    // returns true if the slice was reordered
    _ = dvui.ReorderWidget.reorderSlice([]const u8, &g.strings, removed_idx, insert_before_idx);
}

pub fn reorderListsAdvanced() !void {
    const g = struct {
        var strings_template = [6][]const u8{ "zero", "one", "two", "three", "four", "five" };
        var strings = [6][]const u8{ "zero", "one", "two", "three", "", "" };
        var strings_len: usize = 4;

        pub fn reorder(removed_idx: ?usize, insert_before_idx: ?usize) void {
            if (removed_idx) |ri| {
                if (insert_before_idx) |ibi| {
                    // save this index
                    const removed = strings[ri];
                    if (ri < ibi) {
                        // moving down, shift others up
                        for (ri..ibi - 1) |i| {
                            strings[i] = strings[i + 1];
                        }
                        strings[ibi - 1] = removed;
                    } else {
                        // moving up, shift others down
                        for (ibi..ri, 0..) |_, i| {
                            strings[ri - i] = strings[ri - i - 1];
                        }
                        strings[ibi] = removed;
                    }
                } else {
                    // just removing, shift others up
                    for (ri..strings_len - 1) |i| {
                        strings[i] = strings[i + 1];
                    }
                    strings_len -= 1;
                }
            }
        }
    };

    var hbox = try dvui.box(@src(), .horizontal, .{});
    defer hbox.deinit();

    // template you can drag to add to list
    var added_idx: ?usize = null;
    var added_idx_p: ?dvui.Point = null;

    if (g.strings_len == g.strings.len) {
        try dvui.label(@src(), "List Full", .{}, .{ .gravity_x = 1.0 });
    } else {
        var hbox2 = try dvui.box(@src(), .horizontal, .{ .gravity_x = 1.0, .border = dvui.Rect.all(1), .margin = dvui.Rect.all(4), .background = true, .color_fill = .{ .name = .fill_window } });
        defer hbox2.deinit();

        try dvui.label(@src(), "Drag to add : {d}", .{g.strings_len}, .{});

        if (try dvui.ReorderWidget.draggable(@src(), .{ .top_left = hbox2.wd.rectScale().r.topLeft() }, .{ .expand = .vertical, .gravity_x = 1.0, .min_size_content = dvui.Size.all(22), .gravity_y = 0.5 })) |p| {
            // add to list, but will be removed if not dropped onto a list slot
            g.strings[g.strings_len] = g.strings_template[g.strings_len];
            added_idx = g.strings_len;
            added_idx_p = p;
            g.strings_len += 1;
        }
    }

    var removed_idx: ?usize = null;
    var insert_before_idx: ?usize = null;

    // reorder widget must wrap entire list
    var reorder = try dvui.reorder(@src(), .{ .min_size_content = .{ .w = 120 }, .background = true, .border = dvui.Rect.all(1), .padding = dvui.Rect.all(4) });
    defer reorder.deinit();

    // determines layout of list
    var vbox = try dvui.box(@src(), .vertical, .{ .expand = .both });
    defer vbox.deinit();

    if (added_idx) |ai| {
        reorder.dragStart(ai, added_idx_p.?); // reorder grabs capture
    }

    var seen_non_floating = false;
    for (g.strings[0..g.strings_len], 0..) |s, i| {
        // overriding the reorder id used so that it doesn't use the widget ids
        // (this allows adding a list element above without making a widget)
        var reorderable = dvui.Reorderable.init(@src(), reorder, .{ .reorder_id = i, .draw_target = false, .reinstall = false }, .{ .id_extra = i, .expand = .horizontal });
        defer reorderable.deinit();

        if (!reorderable.floating()) {
            if (seen_non_floating) {
                // we've had a non floating one already, and we are non floating, so add a separator
                try dvui.separator(@src(), .{ .id_extra = i, .expand = .horizontal, .margin = dvui.Rect.all(6) });
            } else {
                seen_non_floating = true;
            }
        }

        try reorderable.install();

        if (reorderable.removed()) {
            removed_idx = i;
        } else if (reorderable.insertBefore()) {
            insert_before_idx = i;
        }

        if (reorderable.targetRectScale()) |rs| {
            // user is dragging a reorderable over this rect, could draw anything here
            try dvui.pathAddRect(rs.r, .{});
            try dvui.pathFillConvex(.{ .r = 0, .g = 255, .b = 0 });

            // reset to use next space, need a separator
            try dvui.separator(@src(), .{ .expand = .horizontal, .margin = dvui.Rect.all(6) });
            try reorderable.reinstall();
        }

        // actual content of the list entry
        var hbox2 = try dvui.box(@src(), .horizontal, .{ .expand = .both, .border = dvui.Rect.all(1), .background = true, .color_fill = .{ .name = .fill_window } });
        defer hbox2.deinit();

        try dvui.label(@src(), "{s}", .{s}, .{});

        if (try dvui.ReorderWidget.draggable(@src(), .{ .top_left = reorderable.wd.rectScale().r.topLeft() }, .{ .expand = .vertical, .gravity_x = 1.0, .min_size_content = dvui.Size.all(22), .gravity_y = 0.5 })) |p| {
            reorder.dragStart(i, p); // reorder grabs capture
        }
    }

    if (reorder.needFinalSlot()) {
        if (seen_non_floating) {
            try dvui.separator(@src(), .{ .expand = .horizontal, .margin = dvui.Rect.all(6) });
        }
        var reorderable = try reorder.reorderable(@src(), .{ .last_slot = true, .draw_target = false }, .{});
        defer reorderable.deinit();

        if (reorderable.insertBefore()) {
            insert_before_idx = g.strings_len;
        }

        if (reorderable.targetRectScale()) |rs| {
            // user is dragging a reorderable over this rect
            try dvui.pathAddRect(rs.r, .{});
            try dvui.pathFillConvex(.{ .r = 0, .g = 255, .b = 0 });
        }
    }

    g.reorder(removed_idx, insert_before_idx);
}

pub fn menus() !void {
    const ctext = try dvui.context(@src(), .{ .expand = .horizontal });
    defer ctext.deinit();

    if (ctext.activePoint()) |cp| {
        var fw2 = try dvui.floatingMenu(@src(), Rect.fromPoint(cp), .{});
        defer fw2.deinit();

        _ = try dvui.menuItemLabel(@src(), "Dummy", .{}, .{ .expand = .horizontal });
        _ = try dvui.menuItemLabel(@src(), "Dummy Long", .{}, .{ .expand = .horizontal });
        if ((try dvui.menuItemLabel(@src(), "Close Menu", .{}, .{ .expand = .horizontal })) != null) {
            dvui.menuGet().?.close();
        }
    }

    var vbox = try dvui.box(@src(), .vertical, .{});
    defer vbox.deinit();

    {
        var m = try dvui.menu(@src(), .horizontal, .{});
        defer m.deinit();

        if (try dvui.menuItemLabel(@src(), "File", .{ .submenu = true }, .{ .expand = .horizontal })) |r| {
            var fw = try dvui.floatingMenu(@src(), Rect.fromPoint(Point{ .x = r.x, .y = r.y + r.h }), .{});
            defer fw.deinit();

            try submenus();

            _ = try dvui.checkbox(@src(), &checkbox_bool, "Checkbox", .{});

            if (try dvui.menuItemLabel(@src(), "Dialog", .{}, .{ .expand = .horizontal }) != null) {
                dvui.menuGet().?.close();
                show_dialog = true;
            }

            if (try dvui.menuItemLabel(@src(), "Close Menu", .{}, .{ .expand = .horizontal }) != null) {
                dvui.menuGet().?.close();
            }
        }

        if (try dvui.menuItemLabel(@src(), "Edit", .{ .submenu = true }, .{ .expand = .horizontal })) |r| {
            var fw = try dvui.floatingMenu(@src(), Rect.fromPoint(Point{ .x = r.x, .y = r.y + r.h }), .{});
            defer fw.deinit();
            _ = try dvui.menuItemLabel(@src(), "Dummy", .{}, .{ .expand = .horizontal });
            _ = try dvui.menuItemLabel(@src(), "Dummy Long", .{}, .{ .expand = .horizontal });
            _ = try dvui.menuItemLabel(@src(), "Dummy Super Long", .{}, .{ .expand = .horizontal });
        }
    }

    try dvui.labelNoFmt(@src(), "Right click for a context menu", .{});
}

pub fn submenus() !void {
    if (try dvui.menuItemLabel(@src(), "Submenu...", .{ .submenu = true }, .{ .expand = .horizontal })) |r| {
        var menu_rect = r;
        menu_rect.x += menu_rect.w;
        var fw2 = try dvui.floatingMenu(@src(), menu_rect, .{});
        defer fw2.deinit();

        try submenus();

        if (try dvui.menuItemLabel(@src(), "Close Menu", .{}, .{ .expand = .horizontal }) != null) {
            dvui.menuGet().?.close();
        }

        if (try dvui.menuItemLabel(@src(), "Dialog", .{}, .{ .expand = .horizontal }) != null) {
            dvui.menuGet().?.close();
            show_dialog = true;
        }
    }
}

pub fn dialogs(demo_win_id: u32) !void {
    if (try dvui.button(@src(), "Direct Dialog", .{}, .{})) {
        show_dialog = true;
    }

    {
        var hbox = try dvui.box(@src(), .horizontal, .{});
        defer hbox.deinit();

        if (try dvui.button(@src(), "Ok Dialog", .{}, .{})) {
            try dvui.dialog(@src(), .{ .modal = false, .title = "Ok Dialog", .message = "This is a non modal dialog with no callafter" });
        }

        const dialogsFollowup = struct {
            fn callafter(id: u32, response: enums.DialogResponse) Error!void {
                _ = id;
                var buf: [100]u8 = undefined;
                const text = std.fmt.bufPrint(&buf, "You clicked \"{s}\"", .{@tagName(response)}) catch unreachable;
                try dvui.dialog(@src(), .{ .title = "Ok Followup Response", .message = text });
            }
        };

        if (try dvui.button(@src(), "Followup", .{}, .{})) {
            try dvui.dialog(@src(), .{ .title = "Followup", .message = "This is a modal dialog with modal followup", .callafterFn = dialogsFollowup.callafter, .ok_label = "Do it", .cancel_label = "Cancel" });
        }
    }

    {
        var hbox = try dvui.box(@src(), .horizontal, .{});
        defer hbox.deinit();

        if (try dvui.button(@src(), "Toast 1", .{}, .{})) {
            try dvui.toast(@src(), .{ .subwindow_id = demo_win_id, .message = "Toast 1 to demo window" });
        }

        if (try dvui.button(@src(), "Toast 2", .{}, .{})) {
            try dvui.toast(@src(), .{ .subwindow_id = demo_win_id, .message = "Toast 2 to demo window" });
        }

        if (try dvui.button(@src(), "Toast 3", .{}, .{})) {
            try dvui.toast(@src(), .{ .subwindow_id = demo_win_id, .message = "Toast 3 to demo window" });
        }

        if (try dvui.button(@src(), "Toast Main Window", .{}, .{})) {
            try dvui.toast(@src(), .{ .message = "Toast to main window" });
        }
    }

    if (!builtin.single_threaded) {
        try dvui.label(@src(), "Example of how to show a dialog/toast from another thread", .{}, .{});
        {
            var hbox = try dvui.box(@src(), .horizontal, .{});
            defer hbox.deinit();

            if (try dvui.button(@src(), "Dialog after 1 second", .{}, .{})) {
                const bg_thread = try std.Thread.spawn(.{}, background_dialog, .{ dvui.currentWindow(), 1_000_000_000 });
                bg_thread.detach();
            }

            if (try dvui.button(@src(), "Toast after 1 second", .{}, .{})) {
                const bg_thread = try std.Thread.spawn(.{}, background_toast, .{ dvui.currentWindow(), 1_000_000_000, demo_win_id });
                bg_thread.detach();
            }
        }

        {
            var hbox = try dvui.box(@src(), .horizontal, .{ .expand = .horizontal });
            defer hbox.deinit();

            if (try dvui.button(@src(), "Show Progress from another Thread", .{}, .{})) {
                progress_mutex.lock();
                progress_val = 0;
                progress_mutex.unlock();
                const bg_thread = try std.Thread.spawn(.{}, background_progress, .{ dvui.currentWindow(), 2_000_000_000 });
                bg_thread.detach();
            }

            try dvui.progress(@src(), .{ .percent = progress_val }, .{ .expand = .horizontal, .gravity_y = 0.5, .corner_radius = dvui.Rect.all(100) });
        }
    }
}

pub fn animations() !void {
    {
        var hbox = try dvui.box(@src(), .horizontal, .{});
        defer hbox.deinit();

        _ = try dvui.spacer(@src(), .{ .w = 20 }, .{});
        var button_wiggle = ButtonWidget.init(@src(), .{}, .{ .tab_index = 10 });
        defer button_wiggle.deinit();

        if (dvui.animationGet(button_wiggle.data().id, "xoffset")) |a| {
            button_wiggle.data().rect.x += 20 * (1.0 - a.lerp()) * (1.0 - a.lerp()) * @sin(a.lerp() * std.math.pi * 50);
        }

        try button_wiggle.install();
        button_wiggle.processEvents();
        try button_wiggle.drawBackground();
        try dvui.labelNoFmt(@src(), "Wiggle", button_wiggle.data().options.strip().override(.{ .gravity_x = 0.5, .gravity_y = 0.5 }));
        try button_wiggle.drawFocus();

        if (button_wiggle.clicked()) {
            dvui.animation(button_wiggle.data().id, "xoffset", .{ .start_val = 0, .end_val = 1.0, .start_time = 0, .end_time = 500_000 });
        }
    }

    {
        var hbox = try dvui.box(@src(), .horizontal, .{});
        defer hbox.deinit();

        try dvui.labelNoFmt(@src(), "Alpha", .{ .gravity_y = 0.5 });

        {
            var animator = try dvui.animate(@src(), .alpha, 500_000, .{});
            defer animator.deinit();

            var hbox2 = try dvui.box(@src(), .horizontal, .{});
            defer hbox2.deinit();

            if (try dvui.button(@src(), "starting", .{}, .{})) {
                animator.start();
            }

            if (try dvui.button(@src(), "ending", .{}, .{})) {
                animator.startEnd();
            }
        }
    }

    {
        var hbox = try dvui.box(@src(), .horizontal, .{});
        defer hbox.deinit();

        try dvui.labelNoFmt(@src(), "Vertical", .{ .gravity_y = 0.5 });

        {
            var animator = try dvui.animate(@src(), .vertical, 500_000, .{});
            defer animator.deinit();

            var hbox2 = try dvui.box(@src(), .horizontal, .{});
            defer hbox2.deinit();

            if (try dvui.button(@src(), "starting", .{}, .{})) {
                animator.start();
            }

            if (try dvui.button(@src(), "ending", .{}, .{})) {
                animator.startEnd();
            }
        }
    }

    {
        var hbox = try dvui.box(@src(), .horizontal, .{});
        defer hbox.deinit();

        try dvui.labelNoFmt(@src(), "Horizontal", .{ .gravity_y = 0.5 });

        {
            var animator = try dvui.animate(@src(), .horizontal, 500_000, .{});
            defer animator.deinit();

            var hbox2 = try dvui.box(@src(), .horizontal, .{});
            defer hbox2.deinit();

            if (try dvui.button(@src(), "starting", .{}, .{})) {
                animator.start();
            }

            if (try dvui.button(@src(), "ending", .{}, .{})) {
                animator.startEnd();
            }
        }
    }

    if (try dvui.button(@src(), "Animating Dialog (Scale)", .{}, .{})) {
        try dvui.dialog(@src(), .{ .modal = false, .title = "Animating Dialog (Scale)", .message = "This shows how to animate dialogs and other floating windows by changing the scale.", .displayFn = AnimatingDialog.dialogDisplay, .callafterFn = AnimatingDialog.after });
    }

    if (try dvui.button(@src(), "Animating Window (Rect)", .{}, .{})) {
        if (animating_window_show) {
            animating_window_closing = true;
        } else {
            animating_window_show = true;
            animating_window_closing = false;
        }
    }

    if (animating_window_show) {
        var win = animatingWindowRect(@src(), &animating_window_rect, &animating_window_show, &animating_window_closing, .{});
        try win.install();
        win.processEventsBefore();
        try win.drawBackground();
        defer win.deinit();

        var keep_open = true;
        try dvui.windowHeader("Animating Window (Rect)", "", &keep_open);
        if (!keep_open) {
            animating_window_closing = true;
        }

        var tl = try dvui.textLayout(@src(), .{}, .{ .expand = .horizontal });
        try tl.addText("This shows how to animate dialogs and other floating windows by changing the rect.\n\nThis dialog also remembers its position on screen.", .{});
        tl.deinit();
    }

    if (try dvui.expander(@src(), "Spinner", .{}, .{ .expand = .horizontal })) {
        try dvui.labelNoFmt(@src(), "Spinner maxes out frame rate", .{});
        try dvui.spinner(@src(), .{ .color_text = .{ .color = .{ .r = 100, .g = 200, .b = 100 } } });
    }

    if (try dvui.expander(@src(), "Clock", .{}, .{ .expand = .horizontal })) {
        try dvui.labelNoFmt(@src(), "Schedules a frame at the beginning of each second", .{});

        const millis = @divFloor(dvui.frameTimeNS(), 1_000_000);
        const left = @as(i32, @intCast(@rem(millis, 1000)));

        var mslabel = try dvui.LabelWidget.init(@src(), "{d:0>3} ms into second", .{@as(u32, @intCast(left))}, .{});
        try mslabel.install();
        mslabel.processEvents();
        try mslabel.draw();
        mslabel.deinit();

        try dvui.label(@src(), "Estimate of frame overhead {d:6} us", .{dvui.currentWindow().loop_target_slop}, .{});

        if (dvui.timerDone(mslabel.wd.id) or !dvui.timerExists(mslabel.wd.id)) {
            const wait = 1000 * (1000 - left);
            try dvui.timer(mslabel.wd.id, wait);
        }
    }
}

fn makeLabels(src: std.builtin.SourceLocation, count: usize) !void {
    // we want to add labels to the widget that is the parent when makeLabels
    // is called, but since makeLabels is called twice in the same parent we'll
    // get duplicate IDs

    // virtualParent helps by being a parent for ID purposes but leaves the
    // layout to the previous parent
    var vp = try dvui.virtualParent(src, .{ .id_extra = count });
    defer vp.deinit();
    try dvui.label(@src(), "one", .{}, .{});
    try dvui.label(@src(), "two", .{}, .{});
}

pub fn debuggingErrors() !void {
    _ = try dvui.checkbox(@src(), &dvui.currentWindow().snap_to_pixels, "Snap to pixels", .{});
    try dvui.label(@src(), "on non-hdpi screens watch the window title \"DVUI Demo\"", .{}, .{ .margin = .{ .x = 10 } });
    try dvui.label(@src(), "- text, icons, and images rounded to nearest pixel", .{}, .{ .margin = .{ .x = 10 } });
    try dvui.label(@src(), "- text rendered at the closest smaller font (not stretched)", .{}, .{ .margin = .{ .x = 10 } });

    _ = try dvui.checkbox(@src(), &dvui.currentWindow().debug_touch_simulate_events, "Convert mouse events to touch", .{});
    try dvui.label(@src(), "- mouse drag will scroll", .{}, .{ .margin = .{ .x = 10 } });
    try dvui.label(@src(), "- mouse click in text layout/entry shows touch draggables and menu", .{}, .{ .margin = .{ .x = 10 } });

    if (try dvui.expander(@src(), "Virtual Parent (affects IDs but not layout)", .{}, .{ .expand = .horizontal })) {
        var hbox = try dvui.box(@src(), .horizontal, .{ .margin = .{ .x = 10 } });
        defer hbox.deinit();
        try dvui.label(@src(), "makeLabels twice:", .{}, .{});

        try makeLabels(@src(), 0);
        try makeLabels(@src(), 1);
    }

    if (try dvui.expander(@src(), "Duplicate id (expanding will log error)", .{}, .{ .expand = .horizontal })) {
        var b = try dvui.box(@src(), .vertical, .{ .expand = .horizontal, .margin = .{ .x = 10 } });
        defer b.deinit();
        for (0..2) |i| {
            try dvui.label(@src(), "this should be highlighted (and error logged)", .{}, .{});
            try dvui.label(@src(), " - fix by passing .id_extra = <loop index>", .{}, .{ .id_extra = i });
        }

        if (try dvui.labelClick(@src(), "See https://github.com/david-vanderson/dvui/blob/master/readme-implementation.md#widget-ids", .{}, .{ .gravity_y = 0.5, .color_text = .{ .color = .{ .r = 0x35, .g = 0x84, .b = 0xe4 } } })) {
            try dvui.openURL("https://github.com/david-vanderson/dvui/blob/master/readme-implementation.md#widget-ids");
        }
    }

    if (try dvui.expander(@src(), "Show Font Atlases", .{}, .{ .expand = .horizontal })) {
        try dvui.debugFontAtlases(@src(), .{});
    }

    if (try dvui.button(@src(), "Stroke Test", .{}, .{})) {
        StrokeTest.show = true;
    }

    if (StrokeTest.show) {
        try show_stroke_test_window();
    }
}

pub fn dialogDirect() !void {
    const data = struct {
        var extra_stuff: bool = false;
    };
    var dialog_win = try dvui.floatingWindow(@src(), .{ .modal = false, .open_flag = &show_dialog }, .{});
    defer dialog_win.deinit();

    try dvui.windowHeader("Dialog", "", &show_dialog);
    try dvui.label(@src(), "Asking a Question", .{}, .{ .font_style = .title_4 });
    try dvui.label(@src(), "This dialog is being shown in a direct style, controlled entirely in user code.", .{}, .{});

    if (try dvui.button(@src(), "Toggle extra stuff and fit window", .{}, .{})) {
        data.extra_stuff = !data.extra_stuff;
        dialog_win.autoSize();
    }

    if (data.extra_stuff) {
        try dvui.label(@src(), "This is some extra stuff\nwith a multi-line label\nthat has 3 lines", .{}, .{ .background = true });
    }

    {
        _ = try dvui.spacer(@src(), .{}, .{ .expand = .vertical });
        var hbox = try dvui.box(@src(), .horizontal, .{ .gravity_x = 1.0 });
        defer hbox.deinit();

        if (try dvui.button(@src(), "Yes", .{}, .{})) {
            dialog_win.close(); // can close the dialog this way
        }

        if (try dvui.button(@src(), "No", .{}, .{})) {
            show_dialog = false; // can close by not running this code anymore
        }
    }
}

const icon_names: [@typeInfo(entypo).Struct.decls.len][]const u8 = blk: {
    var blah: [@typeInfo(entypo).Struct.decls.len][]const u8 = undefined;
    for (@typeInfo(entypo).Struct.decls, 0..) |d, i| {
        blah[i] = d.name;
    }
    break :blk blah;
};

const icon_fields: [@typeInfo(entypo).Struct.decls.len][]const u8 = blk: {
    var blah: [@typeInfo(entypo).Struct.decls.len][]const u8 = undefined;
    for (@typeInfo(entypo).Struct.decls, 0..) |d, i| {
        blah[i] = @field(entypo, d.name);
    }
    break :blk blah;
};

pub fn icon_browser() !void {
    var fwin = try dvui.floatingWindow(@src(), .{ .rect = &IconBrowser.rect, .open_flag = &IconBrowser.show }, .{ .min_size_content = .{ .w = 300, .h = 400 } });
    defer fwin.deinit();
    try dvui.windowHeader("Icon Browser", "", &IconBrowser.show);

    const num_icons = @typeInfo(entypo).Struct.decls.len;
    const height = @as(f32, @floatFromInt(num_icons)) * IconBrowser.row_height;

    // we won't have the height the first frame, so always set it
    var scroll_info: ScrollInfo = .{ .vertical = .given };
    if (dvui.dataGet(null, fwin.wd.id, "scroll_info", ScrollInfo)) |si| {
        scroll_info = si;
        scroll_info.virtual_size.h = height;
    }
    defer dvui.dataSet(null, fwin.wd.id, "scroll_info", scroll_info);

    var scroll = try dvui.scrollArea(@src(), .{ .scroll_info = &scroll_info }, .{ .expand = .both });
    defer scroll.deinit();

    const visibleRect = scroll.si.viewport;
    var cursor: f32 = 0;

    for (icon_names, icon_fields, 0..) |name, field, i| {
        if (cursor <= (visibleRect.y + visibleRect.h) and (cursor + IconBrowser.row_height) >= visibleRect.y) {
            const r = Rect{ .x = 0, .y = cursor, .w = 0, .h = IconBrowser.row_height };
            var iconbox = try dvui.box(@src(), .horizontal, .{ .id_extra = i, .expand = .horizontal, .rect = r });

            var buf: [100]u8 = undefined;
            const text = try std.fmt.bufPrint(&buf, "entypo.{s}", .{name});
            if (try dvui.buttonIcon(@src(), text, field, .{}, .{ .min_size_content = .{ .h = 20 } })) {
                // TODO: copy full buttonIcon code line into clipboard and show toast
            }
            try dvui.labelNoFmt(@src(), text, .{ .gravity_y = 0.5 });

            iconbox.deinit();

            IconBrowser.row_height = iconbox.wd.min_size.h;
        }

        cursor += IconBrowser.row_height;
    }
}

fn background_dialog(win: *dvui.Window, delay_ns: u64) !void {
    std.time.sleep(delay_ns);
    try dvui.dialog(@src(), .{ .window = win, .modal = false, .title = "Background Dialog", .message = "This non modal dialog was added from a non-GUI thread." });
}

fn background_toast(win: *dvui.Window, delay_ns: u64, subwindow_id: ?u32) !void {
    std.time.sleep(delay_ns);
    dvui.refresh(win, @src(), null);
    try dvui.toast(@src(), .{ .window = win, .subwindow_id = subwindow_id, .message = "Toast came from a non-GUI thread" });
}

fn background_progress(win: *dvui.Window, delay_ns: u64) !void {
    const interval: u64 = 10_000_000;
    var total_sleep: u64 = 0;
    while (total_sleep < delay_ns) : (total_sleep += interval) {
        std.time.sleep(interval);
        progress_mutex.lock();
        progress_val = @as(f32, @floatFromInt(total_sleep)) / @as(f32, @floatFromInt(delay_ns));
        progress_mutex.unlock();
        dvui.refresh(win, @src(), null);
    }
}

pub fn show_stroke_test_window() !void {
    var win = try dvui.floatingWindow(@src(), .{ .rect = &StrokeTest.show_rect, .open_flag = &StrokeTest.show }, .{});
    defer win.deinit();
    try dvui.windowHeader("Stroke Test", "", &StrokeTest.show);

    try dvui.label(@src(), "Stroke Test", .{}, .{});
    _ = try dvui.checkbox(@src(), &stroke_test_closed, "Closed", .{});
    {
        var hbox = try dvui.box(@src(), .horizontal, .{});
        defer hbox.deinit();

        try dvui.label(@src(), "Endcap Style", .{}, .{});

        if (try dvui.radio(@src(), StrokeTest.endcap_style == .none, "None", .{})) {
            StrokeTest.endcap_style = .none;
        }

        if (try dvui.radio(@src(), StrokeTest.endcap_style == .square, "Square", .{})) {
            StrokeTest.endcap_style = .square;
        }
    }

    var st = StrokeTest{};
    try st.install(@src(), .{ .min_size_content = .{ .w = 400, .h = 400 }, .expand = .both });
    st.deinit();
}

var stroke_test_closed: bool = false;

pub const StrokeTest = struct {
    const Self = @This();
    var show: bool = false;
    var show_rect = dvui.Rect{};
    var pointsArray: [10]dvui.Point = [1]dvui.Point{.{}} ** 10;
    var points: []dvui.Point = pointsArray[0..0];
    var dragi: ?usize = null;
    var thickness: f32 = 1.0;
    var endcap_style: dvui.EndCapStyle = .none;

    wd: dvui.WidgetData = undefined,

    pub fn install(self: *Self, src: std.builtin.SourceLocation, options: dvui.Options) !void {
        _ = try dvui.sliderEntry(@src(), "thick: {d:0.2}", .{ .value = &thickness }, .{ .expand = .horizontal });

        const defaults = dvui.Options{ .name = "StrokeTest" };
        self.wd = dvui.WidgetData.init(src, .{}, defaults.override(options));
        try self.wd.register();

        const evts = dvui.events();
        for (evts) |*e| {
            if (!dvui.eventMatch(e, .{ .id = self.data().id, .r = self.data().borderRectScale().r }))
                continue;

            self.processEvent(e, false);
        }

        try self.wd.borderAndBackground(.{});

        _ = dvui.parentSet(self.widget());

        const rs = self.wd.contentRectScale();
        const fill_color = dvui.Color{ .r = 200, .g = 200, .b = 200, .a = 255 };
        for (points, 0..) |p, i| {
            var rect = dvui.Rect.fromPoint(p.plus(.{ .x = -10, .y = -10 })).toSize(.{ .w = 20, .h = 20 });
            const rsrect = rect.scale(rs.s).offset(rs.r);
            try dvui.pathAddRect(rsrect, dvui.Rect.all(1));
            try dvui.pathFillConvex(fill_color);

            _ = i;
            //_ = try dvui.button(@src(), i, "Floating", .{}, .{ .rect = dvui.Rect.fromPoint(p) });
        }

        for (points) |p| {
            const rsp = rs.pointToScreen(p);
            try dvui.pathAddPoint(rsp);
        }

        const stroke_color = dvui.Color{ .r = 0, .g = 0, .b = 255, .a = 150 };
        try dvui.pathStroke(stroke_test_closed, rs.s * thickness, StrokeTest.endcap_style, stroke_color);
    }

    pub fn widget(self: *Self) dvui.Widget {
        return dvui.Widget.init(self, data, rectFor, screenRectScale, minSizeForChild, processEvent);
    }

    pub fn data(self: *Self) *dvui.WidgetData {
        return &self.wd;
    }

    pub fn rectFor(self: *Self, id: u32, min_size: dvui.Size, e: dvui.Options.Expand, g: dvui.Options.Gravity) dvui.Rect {
        return dvui.placeIn(self.wd.contentRect().justSize(), dvui.minSize(id, min_size), e, g);
    }

    pub fn screenRectScale(self: *Self, r: dvui.Rect) dvui.RectScale {
        const rs = self.wd.contentRectScale();
        return dvui.RectScale{ .r = r.scale(rs.s).offset(rs.r), .s = rs.s };
    }

    pub fn minSizeForChild(self: *Self, s: dvui.Size) void {
        self.wd.minSizeMax(self.wd.padSize(s));
    }

    pub fn processEvent(self: *Self, e: *dvui.Event, bubbling: bool) void {
        _ = bubbling;
        switch (e.evt) {
            .mouse => |me| {
                const rs = self.wd.contentRectScale();
                const mp = rs.pointFromScreen(me.p);
                switch (me.action) {
                    .press => {
                        if (me.button == .left) {
                            e.handled = true;
                            dragi = null;

                            for (points, 0..) |p, i| {
                                const dp = dvui.Point.diff(p, mp);
                                if (@abs(dp.x) < 5 and @abs(dp.y) < 5) {
                                    dragi = i;
                                    break;
                                }
                            }

                            if (dragi == null and points.len < pointsArray.len) {
                                dragi = points.len;
                                points.len += 1;
                                points[dragi.?] = mp;
                            }

                            if (dragi != null) {
                                _ = dvui.captureMouse(self.wd.id);
                                dvui.dragPreStart(me.p, .crosshair, .{});
                            }
                        }
                    },
                    .release => {
                        if (me.button == .left) {
                            e.handled = true;
                            _ = dvui.captureMouse(null);
                            dvui.dragEnd();
                        }
                    },
                    .motion => {
                        e.handled = true;
                        if (dvui.dragging(me.p)) |dps| {
                            const dp = dps.scale(1 / rs.s);
                            points[dragi.?].x += dp.x;
                            points[dragi.?].y += dp.y;
                            dvui.refresh(null, @src(), self.wd.id);
                        }
                    },
                    .wheel_y => {
                        e.handled = true;
                        const base: f32 = 1.02;
                        const zs = @exp(@log(base) * me.data.wheel_y);
                        if (zs != 1.0) {
                            thickness *= zs;
                            dvui.refresh(null, @src(), self.wd.id);
                        }
                    },
                    else => {},
                }
            },
            else => {},
        }

        if (e.bubbleable()) {
            self.wd.parent.processEvent(e, true);
        }
    }

    pub fn deinit(self: *Self) void {
        self.wd.minSizeSetAndRefresh();
        self.wd.minSizeReportToParent();

        dvui.parentReset(self.wd.id, self.wd.parent);
    }
};<|MERGE_RESOLUTION|>--- conflicted
+++ resolved
@@ -375,6 +375,7 @@
 
             const init_data = [_]TopChild{ .{ .a_dir = .vertical }, .{ .a_dir = .horizontal } };
             var mut_array = init_data;
+            var ptr: TopChild = TopChild{ .a_dir = .horizontal };
 
             a_u8: u8 = 1,
             a_f32: f32 = 2.0,
@@ -383,20 +384,7 @@
             a_slice: []TopChild = undefined,
             a_ptr: *TopChild = undefined,
 
-<<<<<<< HEAD
-            var slice: [2]TopChild = blk: {
-                var temp: [2]TopChild = undefined;
-                temp[0].a_dir = .vertical;
-                temp[1].a_dir = .horizontal;
-                break :blk temp;
-            };
-
-            var ptr: TopChild = TopChild{ .a_dir = .horizontal };
-
-            var instance: @This() = .{ .a_slice = &slice, .a_ptr = &ptr };
-=======
-            var instance: @This() = .{ .a_slice = &mut_array };
->>>>>>> 8f95eb17
+            var instance: @This() = .{ .a_slice = &mut_array, .a_ptr = &ptr };
         };
 
         try dvui.label(@src(), "Show UI elements for all fields of a struct:", .{}, .{});
