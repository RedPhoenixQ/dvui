--- conflicted
+++ resolved
@@ -18,20 +18,16 @@
     const paned = dvui.paned(@src(), .{ .direction = .horizontal, .collapsed_size = 400 }, .{ .expand = .both });
     defer paned.deinit();
 
-<<<<<<< HEAD
-    //if (paned.showFirst()) {
-    //    const vbox = dvui.box(@src(), .{}, .{ .expand = .both, .margin = .{ .y = 10 } });
-    //    defer vbox.deinit();
-
-    //    {
-    //        const hbox = dvui.box(@src(), .{ .dir = .horizontal }, .{ .expand = .horizontal });
-    //        defer hbox.deinit();
-    //        if (paned.collapsed() and dvui.button(@src(), "To Preview", .{}, .{ .gravity_x = 1 })) {
-    //            paned.animateSplit(0);
-    //        }
-    //        if (dvui.button(@src(), "Use custom theme", .{}, .{})) {
-    //            dvui.themeSet(&custom_theme);
-    //        }
+    if (paned.showFirst()) {
+        {
+            const hbox = dvui.box(@src(), .{ .dir = .horizontal }, .{ .expand = .horizontal });
+            defer hbox.deinit();
+            if (paned.collapsed() and dvui.button(@src(), "To Preview", .{}, .{ .gravity_x = 1 })) {
+                paned.animateSplit(0);
+            }
+            if (dvui.button(@src(), "Use custom theme", .{}, .{})) {
+                dvui.themeSet(&custom_theme);
+            }
 
     //        var theme_reset_dropdown = dvui.DropdownWidget.init(@src(), .{ .label = "Reset" }, .{});
     //        theme_reset_dropdown.install();
@@ -61,115 +57,6 @@
     //            custom_theme.name = text_entry.getText();
     //        }
     //    }
-
-    //    const active_page = dvui.dataGetPtrDefault(null, vbox.data().id, "Page", ThemeEditingPage, .Colors);
-    //    {
-    //        var tabs = dvui.TabsWidget.init(@src(), .{ .dir = .horizontal }, .{ .expand = .horizontal });
-    //        tabs.install();
-    //        defer tabs.deinit();
-    //        inline for (std.meta.tags(ThemeEditingPage), 0..) |page, i| {
-    //            var tab = tabs.addTab(active_page.* == page, .{
-    //                .expand = .horizontal,
-    //                .padding = .all(2),
-    //                .id_extra = i,
-    //            });
-    //            defer tab.deinit();
-    //            if (tab.clicked()) {
-    //                active_page.* = page;
-    //            }
-    //            var label_opts = tab.data().options.strip();
-    //            if (dvui.captured(tab.data().id)) {
-    //                label_opts.color_text = .{ .name = .text_press };
-    //            }
-    //            dvui.labelNoFmt(@src(), @tagName(page), .{}, .{});
-    //        }
-    //    }
-
-    //    switch (active_page.*) {
-    //        .Colors => _ = colors(&custom_theme),
-    //        .Fonts => _ = fonts(&custom_theme),
-    //        .Styles => _ = styles(&custom_theme),
-    //    }
-    //}
-
-    //if (paned.showSecond()) {
-    //    const prev_theme = dvui.themeGet().*;
-    //    defer dvui.themeSet(&prev_theme);
-    //    dvui.themeSet(&custom_theme);
-
-    //    var vbox = dvui.box(@src(), .{}, .{ .background = true, .padding = .all(10), .corner_radius = .all(10) });
-    //    defer vbox.deinit();
-
-    //    if (paned.collapsed() and dvui.button(@src(), "To Editor", .{}, .{ .gravity_x = 1 })) {
-    //        paned.animateSplit(1);
-    //    }
-
-    //    {
-    //        var hbox = dvui.box(@src(), .{ .dir = .horizontal }, .{});
-    //        defer hbox.deinit();
-
-    //        _ = dvui.button(@src(), "Accent", .{}, dvui.themeGet().accent());
-    //        _ = dvui.button(@src(), "Error", .{}, dvui.themeGet().err());
-    //        _ = dvui.button(@src(), "Window", .{}, .{ .color_fill = .fill_window });
-    //        _ = dvui.button(@src(), "Content", .{}, .{ .color_fill = .fill });
-    //        _ = dvui.button(@src(), "Control", .{}, .{});
-    //    }
-
-    //    inline for (@typeInfo(Options.FontStyle).@"enum".fields, 0..) |font_style, i| {
-    //        dvui.labelNoFmt(@src(), font_style.name, .{}, .{ .font = @field(custom_theme, "font_" ++ font_style.name), .id_extra = i });
-    //    }
-
-    //    const tl = dvui.textLayout(@src(), .{}, .{ .border = .all(1), .background = true });
-    //    tl.addText(
-    //        \\Lorem ipsum dolor sit amet, consectetur adipiscing elit. Curabitur semper consequat sapien, eu tempus neque cursus quis. Vestibulum tincidunt ex ac mi aliquet, non molestie tellus pharetra. Donec egestas nisi vel varius condimentum. Aenean id sagittis purus. Curabitur ultrices, nulla vel facilisis fermentum, risus dolor finibus mauris, consequat tincidunt eros mauris id orci.
-    //    , .{});
-
-    //    tl.addTextTooltip(@src(),
-    //        \\Vestibulum aliquam malesuada nibh, quis dignissim elit sollicitudin ac. Donec bibendum tortor nec odio suscipit, non laoreet nulla viverra. Ut dignissim cursus sodales. Sed vel neque sollicitudin, pretium urna non, efficitur felis. Integer in sapien cursus, ullamcorper leo sed, pharetra ex. Donec porta sollicitudin arcu id malesuada. Sed sollicitudin iaculis elit quis convallis. Duis ac risus ac erat molestie finibus. Nunc eget posuere augue. Nulla ut metus enim. Curabitur quis erat vitae diam volutpat lacinia et non metus. Suspendisse vel ullamcorper nulla, eu tristique sem.
-    //    , "Praesent gravida felis sed ipsum placerat", .{});
-
-    //    tl.deinit();
-    //}
-=======
-    if (paned.showFirst()) {
-        {
-            const hbox = dvui.box(@src(), .{ .dir = .horizontal }, .{ .expand = .horizontal });
-            defer hbox.deinit();
-            if (paned.collapsed() and dvui.button(@src(), "To Preview", .{}, .{ .gravity_x = 1 })) {
-                paned.animateSplit(0);
-            }
-            if (dvui.button(@src(), "Use custom theme", .{}, .{})) {
-                dvui.themeSet(&custom_theme);
-            }
-
-            var theme_reset_dropdown = dvui.DropdownWidget.init(@src(), .{ .label = "Reset" }, .{});
-            theme_reset_dropdown.install();
-            if (theme_reset_dropdown.dropped()) {
-                for (.{modified_adwaita_theme} ++ dvui.Theme.builtins) |builtin_theme| {
-                    if (theme_reset_dropdown.addChoiceLabel(builtin_theme.name)) {
-                        custom_theme = builtin_theme;
-                        const len = @min(custom_theme_name_buffer.len, builtin_theme.name.len);
-                        @memcpy(custom_theme_name_buffer[0..len], builtin_theme.name[0..len]);
-                        @memset(custom_theme_name_buffer[len..], 0);
-                    }
-                }
-            }
-            theme_reset_dropdown.deinit();
-        }
-
-        {
-            const hbox = dvui.box(@src(), .{ .dir = .horizontal }, .{ .expand = .horizontal });
-            defer hbox.deinit();
-
-            dvui.labelNoFmt(@src(), "Name:", .{}, .{ .gravity_y = 0.5 });
-            const text_entry = dvui.textEntry(@src(), .{
-                .text = .{ .buffer = &custom_theme_name_buffer },
-            }, .{});
-            defer text_entry.deinit();
-            if (text_entry.text_changed) {
-                custom_theme.name = text_entry.getText();
-            }
-        }
 
         const active_page = dvui.dataGetPtrDefault(null, paned.data().id, "Page", ThemeEditingPage, .Colors);
         {
@@ -194,52 +81,51 @@
             }
         }
 
-        switch (active_page.*) {
-            .Colors => _ = colors(&custom_theme),
-            .Fonts => _ = fonts(&custom_theme),
-            .Styles => _ = styles(&custom_theme),
-        }
-    }
-
-    if (paned.showSecond()) {
-        const prev_theme = dvui.themeGet().*;
-        defer dvui.themeSet(&prev_theme);
-        dvui.themeSet(&custom_theme);
-
-        var vbox = dvui.box(@src(), .{}, .{ .background = true, .padding = .all(10), .corner_radius = .all(10) });
-        defer vbox.deinit();
-
-        if (paned.collapsed() and dvui.button(@src(), "To Editor", .{}, .{ .gravity_x = 1 })) {
-            paned.animateSplit(1);
-        }
-
-        {
-            var hbox = dvui.box(@src(), .{ .dir = .horizontal }, .{});
-            defer hbox.deinit();
-
-            _ = dvui.button(@src(), "Accent", .{}, dvui.themeGet().accent());
-            _ = dvui.button(@src(), "Error", .{}, dvui.themeGet().err());
-            _ = dvui.button(@src(), "Window", .{}, .{ .color_fill = .fill_window });
-            _ = dvui.button(@src(), "Content", .{}, .{ .color_fill = .fill });
-            _ = dvui.button(@src(), "Control", .{}, .{});
-        }
-
-        inline for (@typeInfo(Options.FontStyle).@"enum".fields, 0..) |font_style, i| {
-            dvui.labelNoFmt(@src(), font_style.name, .{}, .{ .font = @field(custom_theme, "font_" ++ font_style.name), .id_extra = i });
-        }
-
-        const tl = dvui.textLayout(@src(), .{}, .{ .border = .all(1), .background = true });
-        tl.addText(
-            \\Lorem ipsum dolor sit amet, consectetur adipiscing elit. Curabitur semper consequat sapien, eu tempus neque cursus quis. Vestibulum tincidunt ex ac mi aliquet, non molestie tellus pharetra. Donec egestas nisi vel varius condimentum. Aenean id sagittis purus. Curabitur ultrices, nulla vel facilisis fermentum, risus dolor finibus mauris, consequat tincidunt eros mauris id orci.
-        , .{});
-
-        tl.addTextTooltip(@src(),
-            \\Vestibulum aliquam malesuada nibh, quis dignissim elit sollicitudin ac. Donec bibendum tortor nec odio suscipit, non laoreet nulla viverra. Ut dignissim cursus sodales. Sed vel neque sollicitudin, pretium urna non, efficitur felis. Integer in sapien cursus, ullamcorper leo sed, pharetra ex. Donec porta sollicitudin arcu id malesuada. Sed sollicitudin iaculis elit quis convallis. Duis ac risus ac erat molestie finibus. Nunc eget posuere augue. Nulla ut metus enim. Curabitur quis erat vitae diam volutpat lacinia et non metus. Suspendisse vel ullamcorper nulla, eu tristique sem.
-        , "Praesent gravida felis sed ipsum placerat", .{});
-
-        tl.deinit();
-    }
->>>>>>> 06a21e70
+    //    switch (active_page.*) {
+    //        .Colors => _ = colors(&custom_theme),
+    //        .Fonts => _ = fonts(&custom_theme),
+    //        .Styles => _ = styles(&custom_theme),
+    //    }
+    //}
+
+    //if (paned.showSecond()) {
+    //    const prev_theme = dvui.themeGet().*;
+    //    defer dvui.themeSet(&prev_theme);
+    //    dvui.themeSet(&custom_theme);
+
+    //    var vbox = dvui.box(@src(), .{}, .{ .background = true, .padding = .all(10), .corner_radius = .all(10) });
+    //    defer vbox.deinit();
+
+    //    if (paned.collapsed() and dvui.button(@src(), "To Editor", .{}, .{ .gravity_x = 1 })) {
+    //        paned.animateSplit(1);
+    //    }
+
+    //    {
+    //        var hbox = dvui.box(@src(), .{ .dir = .horizontal }, .{});
+    //        defer hbox.deinit();
+
+    //        _ = dvui.button(@src(), "Accent", .{}, dvui.themeGet().accent());
+    //        _ = dvui.button(@src(), "Error", .{}, dvui.themeGet().err());
+    //        _ = dvui.button(@src(), "Window", .{}, .{ .color_fill = .fill_window });
+    //        _ = dvui.button(@src(), "Content", .{}, .{ .color_fill = .fill });
+    //        _ = dvui.button(@src(), "Control", .{}, .{});
+    //    }
+
+    //    inline for (@typeInfo(Options.FontStyle).@"enum".fields, 0..) |font_style, i| {
+    //        dvui.labelNoFmt(@src(), font_style.name, .{}, .{ .font = @field(custom_theme, "font_" ++ font_style.name), .id_extra = i });
+    //    }
+
+    //    const tl = dvui.textLayout(@src(), .{}, .{ .border = .all(1), .background = true });
+    //    tl.addText(
+    //        \\Lorem ipsum dolor sit amet, consectetur adipiscing elit. Curabitur semper consequat sapien, eu tempus neque cursus quis. Vestibulum tincidunt ex ac mi aliquet, non molestie tellus pharetra. Donec egestas nisi vel varius condimentum. Aenean id sagittis purus. Curabitur ultrices, nulla vel facilisis fermentum, risus dolor finibus mauris, consequat tincidunt eros mauris id orci.
+    //    , .{});
+
+    //    tl.addTextTooltip(@src(),
+    //        \\Vestibulum aliquam malesuada nibh, quis dignissim elit sollicitudin ac. Donec bibendum tortor nec odio suscipit, non laoreet nulla viverra. Ut dignissim cursus sodales. Sed vel neque sollicitudin, pretium urna non, efficitur felis. Integer in sapien cursus, ullamcorper leo sed, pharetra ex. Donec porta sollicitudin arcu id malesuada. Sed sollicitudin iaculis elit quis convallis. Duis ac risus ac erat molestie finibus. Nunc eget posuere augue. Nulla ut metus enim. Curabitur quis erat vitae diam volutpat lacinia et non metus. Suspendisse vel ullamcorper nulla, eu tristique sem.
+    //    , "Praesent gravida felis sed ipsum placerat", .{});
+
+    //    tl.deinit();
+    //}
 }
 
 const ThemeEditingPage = enum {
